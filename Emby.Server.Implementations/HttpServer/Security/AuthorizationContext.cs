--- conflicted
+++ resolved
@@ -263,14 +263,10 @@
                 return null;
             }
 
-<<<<<<< HEAD
             // Remove up until the first space
             authorizationHeader = parts[1];
             return GetParts(authorizationHeader);
         }
-=======
-            authorizationHeader = authorizationHeader[(firstSpace + 1)..];
->>>>>>> b060d9d0
 
         /// <summary>
         /// Get the authorization header components.
@@ -284,7 +280,6 @@
             int start = 0;
             string key = string.Empty;
 
-<<<<<<< HEAD
             int i;
             for (i = 0; i < authorizationHeader.Length; i++)
             {
@@ -309,18 +304,6 @@
                 {
                     key = authorizationHeader[start.. i];
                     start = i + 1;
-=======
-            foreach (var item in authorizationHeader.Split(','))
-            {
-                var trimmedItem = item.Trim();
-                var firstEqualsSign = trimmedItem.IndexOf('=');
-
-                if (firstEqualsSign > 0)
-                {
-                    var key = trimmedItem[..firstEqualsSign].ToString();
-                    var value = NormalizeValue(trimmedItem[(firstEqualsSign + 1)..].Trim('"').ToString());
-                    result[key] = value;
->>>>>>> b060d9d0
                 }
             }
 
