--- conflicted
+++ resolved
@@ -2,11 +2,7 @@
 <package xmlns="http://schemas.microsoft.com/packaging/2011/08/nuspec.xsd">
     <metadata>
         <id>MediaBrowser.Common.Internal</id>
-<<<<<<< HEAD
-        <version>3.0.345</version>
-=======
         <version>3.0.346</version>
->>>>>>> 5e5b1f18
         <title>MediaBrowser.Common.Internal</title>
         <authors>Luke</authors>
         <owners>ebr,Luke,scottisafool</owners>
@@ -16,11 +12,7 @@
         <description>Contains common components shared by Media Browser Theater and Media Browser Server. Not intended for plugin developer consumption.</description>
         <copyright>Copyright © Media Browser 2013</copyright>
         <dependencies>
-<<<<<<< HEAD
-            <dependency id="MediaBrowser.Common" version="3.0.345" />
-=======
             <dependency id="MediaBrowser.Common" version="3.0.346" />
->>>>>>> 5e5b1f18
             <dependency id="NLog" version="2.1.0" />
             <dependency id="SimpleInjector" version="2.4.1" />
             <dependency id="sharpcompress" version="0.10.2" />
