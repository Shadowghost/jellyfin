--- conflicted
+++ resolved
@@ -2,26 +2,20 @@
 using System.Collections.Generic;
 using System.ComponentModel.DataAnnotations;
 using System.ComponentModel.DataAnnotations.Schema;
-<<<<<<< HEAD
 using System.Globalization;
 using System.Linq;
 using Jellyfin.Data.Enums;
 
 namespace Jellyfin.Data.Entities
 {
-    [Table("User")]
-    public class User
-=======
-
-namespace Jellyfin.Data.Entities
-{
     public partial class User
->>>>>>> 32c11822
     {
         /// <summary>
         /// The values being delimited here are Guids, so commas work as they do not appear in Guids.
         /// </summary>
         private const char Delimiter = ',';
+
+        partial void Init();
 
         /// <summary>
         /// Default constructor. Protected due to required properties, but present because EF needs it.
@@ -33,6 +27,8 @@
             ProviderMappings = new HashSet<ProviderMapping>();
             Preferences = new HashSet<Preference>();
             AccessSchedules = new HashSet<AccessSchedule>();
+
+            Init();
         }
 
         /// <summary>
@@ -84,6 +80,8 @@
             RememberSubtitleSelections = true;
             EnableNextEpisodeAutoPlay = true;
             EnableAutoLogin = false;
+
+            Init();
         }
 
         /// <summary>
