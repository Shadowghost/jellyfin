#pragma warning disable CS1591

using System;
using System.Collections.Concurrent;
using System.Collections.Generic;
using System.Globalization;
using System.IO;
using System.Linq;
using System.Net;
using System.Threading;
using System.Threading.Tasks;
using Emby.Naming.Audio;
using Emby.Naming.Common;
using Emby.Naming.TV;
using Emby.Naming.Video;
using Emby.Server.Implementations.Library.Resolvers;
using Emby.Server.Implementations.Library.Validators;
using Emby.Server.Implementations.Playlists;
using Emby.Server.Implementations.ScheduledTasks;
using Jellyfin.Data.Entities;
using Jellyfin.Data.Enums;
using MediaBrowser.Common.Extensions;
using MediaBrowser.Common.Progress;
using MediaBrowser.Controller;
using MediaBrowser.Controller.Configuration;
using MediaBrowser.Controller.Drawing;
using MediaBrowser.Controller.Dto;
using MediaBrowser.Controller.Entities;
using MediaBrowser.Controller.Entities.Audio;
using MediaBrowser.Controller.IO;
using MediaBrowser.Controller.Library;
using MediaBrowser.Controller.LiveTv;
using MediaBrowser.Controller.MediaEncoding;
using MediaBrowser.Controller.Persistence;
using MediaBrowser.Controller.Providers;
using MediaBrowser.Controller.Resolvers;
using MediaBrowser.Controller.Sorting;
using MediaBrowser.Model.Configuration;
using MediaBrowser.Model.Dlna;
using MediaBrowser.Model.Drawing;
using MediaBrowser.Model.Dto;
using MediaBrowser.Model.Entities;
using MediaBrowser.Model.IO;
using MediaBrowser.Model.Library;
using MediaBrowser.Model.Net;
using MediaBrowser.Model.Querying;
using MediaBrowser.Model.Tasks;
using MediaBrowser.Providers.MediaInfo;
using Microsoft.Extensions.Logging;
using Episode = MediaBrowser.Controller.Entities.TV.Episode;
using Genre = MediaBrowser.Controller.Entities.Genre;
using Person = MediaBrowser.Controller.Entities.Person;
using SortOrder = MediaBrowser.Model.Entities.SortOrder;
using VideoResolver = Emby.Naming.Video.VideoResolver;

namespace Emby.Server.Implementations.Library
{
    /// <summary>
    /// Class LibraryManager.
    /// </summary>
    public class LibraryManager : ILibraryManager
    {
        private const string ShortcutFileExtension = ".mblink";

        private readonly ILogger<LibraryManager> _logger;
        private readonly ITaskManager _taskManager;
        private readonly IUserManager _userManager;
        private readonly IUserDataManager _userDataRepository;
        private readonly IServerConfigurationManager _configurationManager;
        private readonly Lazy<ILibraryMonitor> _libraryMonitorFactory;
        private readonly Lazy<IProviderManager> _providerManagerFactory;
        private readonly Lazy<IUserViewManager> _userviewManagerFactory;
        private readonly IServerApplicationHost _appHost;
        private readonly IMediaEncoder _mediaEncoder;
        private readonly IFileSystem _fileSystem;
        private readonly IItemRepository _itemRepository;
        private readonly ConcurrentDictionary<Guid, BaseItem> _libraryItemsCache;
        private readonly IImageProcessor _imageProcessor;

        /// <summary>
        /// The _root folder sync lock.
        /// </summary>
        private readonly object _rootFolderSyncLock = new object();
        private readonly object _userRootFolderSyncLock = new object();

        private readonly TimeSpan _viewRefreshInterval = TimeSpan.FromHours(24);

        private NamingOptions _namingOptions;
        private string[] _videoFileExtensions;

        /// <summary>
        /// The _root folder.
        /// </summary>
        private volatile AggregateFolder _rootFolder;
        private volatile UserRootFolder _userRootFolder;

        private bool _wizardCompleted;

        /// <summary>
        /// Initializes a new instance of the <see cref="LibraryManager" /> class.
        /// </summary>
        /// <param name="appHost">The application host.</param>
        /// <param name="logger">The logger.</param>
        /// <param name="taskManager">The task manager.</param>
        /// <param name="userManager">The user manager.</param>
        /// <param name="configurationManager">The configuration manager.</param>
        /// <param name="userDataRepository">The user data repository.</param>
        /// <param name="libraryMonitorFactory">The library monitor.</param>
        /// <param name="fileSystem">The file system.</param>
        /// <param name="providerManagerFactory">The provider manager.</param>
        /// <param name="userviewManagerFactory">The userview manager.</param>
        /// <param name="mediaEncoder">The media encoder.</param>
        /// <param name="itemRepository">The item repository.</param>
        /// <param name="imageProcessor">The image processor.</param>
        public LibraryManager(
            IServerApplicationHost appHost,
            ILogger<LibraryManager> logger,
            ITaskManager taskManager,
            IUserManager userManager,
            IServerConfigurationManager configurationManager,
            IUserDataManager userDataRepository,
            Lazy<ILibraryMonitor> libraryMonitorFactory,
            IFileSystem fileSystem,
            Lazy<IProviderManager> providerManagerFactory,
            Lazy<IUserViewManager> userviewManagerFactory,
            IMediaEncoder mediaEncoder,
            IItemRepository itemRepository,
            IImageProcessor imageProcessor)
        {
            _appHost = appHost;
            _logger = logger;
            _taskManager = taskManager;
            _userManager = userManager;
            _configurationManager = configurationManager;
            _userDataRepository = userDataRepository;
            _libraryMonitorFactory = libraryMonitorFactory;
            _fileSystem = fileSystem;
            _providerManagerFactory = providerManagerFactory;
            _userviewManagerFactory = userviewManagerFactory;
            _mediaEncoder = mediaEncoder;
            _itemRepository = itemRepository;
            _imageProcessor = imageProcessor;

            _libraryItemsCache = new ConcurrentDictionary<Guid, BaseItem>();

            _configurationManager.ConfigurationUpdated += ConfigurationUpdated;

            RecordConfigurationValues(configurationManager.Configuration);
        }

        /// <summary>
        /// Occurs when [item added].
        /// </summary>
        public event EventHandler<ItemChangeEventArgs> ItemAdded;

        /// <summary>
        /// Occurs when [item updated].
        /// </summary>
        public event EventHandler<ItemChangeEventArgs> ItemUpdated;

        /// <summary>
        /// Occurs when [item removed].
        /// </summary>
        public event EventHandler<ItemChangeEventArgs> ItemRemoved;

        /// <summary>
        /// Gets the root folder.
        /// </summary>
        /// <value>The root folder.</value>
        public AggregateFolder RootFolder
        {
            get
            {
                if (_rootFolder == null)
                {
                    lock (_rootFolderSyncLock)
                    {
                        if (_rootFolder == null)
                        {
                            _rootFolder = CreateRootFolder();
                        }
                    }
                }

                return _rootFolder;
            }
        }

        private ILibraryMonitor LibraryMonitor => _libraryMonitorFactory.Value;

        private IProviderManager ProviderManager => _providerManagerFactory.Value;

        private IUserViewManager UserViewManager => _userviewManagerFactory.Value;

        /// <summary>
        /// Gets or sets the postscan tasks.
        /// </summary>
        /// <value>The postscan tasks.</value>
        private ILibraryPostScanTask[] PostscanTasks { get; set; }

        /// <summary>
        /// Gets or sets the intro providers.
        /// </summary>
        /// <value>The intro providers.</value>
        private IIntroProvider[] IntroProviders { get; set; }

        /// <summary>
        /// Gets or sets the list of entity resolution ignore rules.
        /// </summary>
        /// <value>The entity resolution ignore rules.</value>
        private IResolverIgnoreRule[] EntityResolutionIgnoreRules { get; set; }

        /// <summary>
        /// Gets or sets the list of currently registered entity resolvers.
        /// </summary>
        /// <value>The entity resolvers enumerable.</value>
        private IItemResolver[] EntityResolvers { get; set; }

        private IMultiItemResolver[] MultiItemResolvers { get; set; }

        /// <summary>
        /// Gets or sets the comparers.
        /// </summary>
        /// <value>The comparers.</value>
        private IBaseItemComparer[] Comparers { get; set; }

        public bool IsScanRunning { get; private set; }

        /// <summary>
        /// Adds the parts.
        /// </summary>
        /// <param name="rules">The rules.</param>
        /// <param name="resolvers">The resolvers.</param>
        /// <param name="introProviders">The intro providers.</param>
        /// <param name="itemComparers">The item comparers.</param>
        /// <param name="postscanTasks">The post scan tasks.</param>
        public void AddParts(
            IEnumerable<IResolverIgnoreRule> rules,
            IEnumerable<IItemResolver> resolvers,
            IEnumerable<IIntroProvider> introProviders,
            IEnumerable<IBaseItemComparer> itemComparers,
            IEnumerable<ILibraryPostScanTask> postscanTasks)
        {
            EntityResolutionIgnoreRules = rules.ToArray();
            EntityResolvers = resolvers.OrderBy(i => i.Priority).ToArray();
            MultiItemResolvers = EntityResolvers.OfType<IMultiItemResolver>().ToArray();
            IntroProviders = introProviders.ToArray();
            Comparers = itemComparers.ToArray();
            PostscanTasks = postscanTasks.ToArray();
        }

        /// <summary>
        /// Records the configuration values.
        /// </summary>
        /// <param name="configuration">The configuration.</param>
        private void RecordConfigurationValues(ServerConfiguration configuration)
        {
            _wizardCompleted = configuration.IsStartupWizardCompleted;
        }

        /// <summary>
        /// Configurations the updated.
        /// </summary>
        /// <param name="sender">The sender.</param>
        /// <param name="e">The <see cref="EventArgs" /> instance containing the event data.</param>
        private void ConfigurationUpdated(object sender, EventArgs e)
        {
            var config = _configurationManager.Configuration;

            var wizardChanged = config.IsStartupWizardCompleted != _wizardCompleted;

            RecordConfigurationValues(config);

            if (wizardChanged)
            {
                _taskManager.CancelIfRunningAndQueue<RefreshMediaLibraryTask>();
            }
        }

        public void RegisterItem(BaseItem item)
        {
            if (item == null)
            {
                throw new ArgumentNullException(nameof(item));
            }

            if (item is IItemByName)
            {
                if (!(item is MusicArtist))
                {
                    return;
                }
            }
            else if (!item.IsFolder)
            {
                if (!(item is Video) && !(item is LiveTvChannel))
                {
                    return;
                }
            }

            _libraryItemsCache.AddOrUpdate(item.Id, item, delegate { return item; });
        }

        public void DeleteItem(BaseItem item, DeleteOptions options)
        {
            DeleteItem(item, options, false);
        }

        public void DeleteItem(BaseItem item, DeleteOptions options, bool notifyParentItem)
        {
            if (item == null)
            {
                throw new ArgumentNullException(nameof(item));
            }

            var parent = item.GetOwner() ?? item.GetParent();

            DeleteItem(item, options, parent, notifyParentItem);
        }

        public void DeleteItem(BaseItem item, DeleteOptions options, BaseItem parent, bool notifyParentItem)
        {
            if (item == null)
            {
                throw new ArgumentNullException(nameof(item));
            }

            if (item.SourceType == SourceType.Channel)
            {
                if (options.DeleteFromExternalProvider)
                {
                    try
                    {
                        var task = BaseItem.ChannelManager.DeleteItem(item);
                        Task.WaitAll(task);
                    }
                    catch (ArgumentException)
                    {
                        // channel no longer installed
                    }
                }

                options.DeleteFileLocation = false;
            }

            if (item is LiveTvProgram)
            {
                _logger.LogDebug(
                    "Removing item, Type: {0}, Name: {1}, Path: {2}, Id: {3}",
                    item.GetType().Name,
                    item.Name ?? "Unknown name",
                    item.Path ?? string.Empty,
                    item.Id);
            }
            else
            {
                _logger.LogInformation(
                    "Removing item, Type: {0}, Name: {1}, Path: {2}, Id: {3}",
                    item.GetType().Name,
                    item.Name ?? "Unknown name",
                    item.Path ?? string.Empty,
                    item.Id);
            }

            var children = item.IsFolder
                ? ((Folder)item).GetRecursiveChildren(false).ToList()
                : new List<BaseItem>();

            foreach (var metadataPath in GetMetadataPaths(item, children))
            {
                if (!Directory.Exists(metadataPath))
                {
                    continue;
                }

                _logger.LogDebug(
                    "Deleting metadata path, Type: {0}, Name: {1}, Path: {2}, Id: {3}",
                    item.GetType().Name,
                    item.Name ?? "Unknown name",
                    metadataPath,
                    item.Id);

                try
                {
                    Directory.Delete(metadataPath, true);
                }
                catch (Exception ex)
                {
                    _logger.LogError(ex, "Error deleting {MetadataPath}", metadataPath);
                }
            }

            if (options.DeleteFileLocation && item.IsFileProtocol)
            {
                // Assume only the first is required
                // Add this flag to GetDeletePaths if required in the future
                var isRequiredForDelete = true;

                foreach (var fileSystemInfo in item.GetDeletePaths())
                {
                    if (Directory.Exists(fileSystemInfo.FullName) || File.Exists(fileSystemInfo.FullName))
                    {
                        try
                        {
                            _logger.LogInformation(
                                "Deleting item path, Type: {0}, Name: {1}, Path: {2}, Id: {3}",
                                item.GetType().Name,
                                item.Name ?? "Unknown name",
                                fileSystemInfo.FullName,
                                item.Id);

                            if (fileSystemInfo.IsDirectory)
                            {
                                Directory.Delete(fileSystemInfo.FullName, true);
                            }
                            else
                            {
                                File.Delete(fileSystemInfo.FullName);
                            }
                        }
                        catch (IOException)
                        {
                            if (isRequiredForDelete)
                            {
                                throw;
                            }
                        }
                        catch (UnauthorizedAccessException)
                        {
                            if (isRequiredForDelete)
                            {
                                throw;
                            }
                        }
                    }

                    isRequiredForDelete = false;
                }
            }

            item.SetParent(null);

            _itemRepository.DeleteItem(item.Id);
            foreach (var child in children)
            {
                _itemRepository.DeleteItem(child.Id);
            }

            _libraryItemsCache.TryRemove(item.Id, out BaseItem removed);

            ReportItemRemoved(item, parent);
        }

        private static IEnumerable<string> GetMetadataPaths(BaseItem item, IEnumerable<BaseItem> children)
        {
            var list = new List<string>
            {
                item.GetInternalMetadataPath()
            };

            list.AddRange(children.Select(i => i.GetInternalMetadataPath()));

            return list;
        }

        /// <summary>
        /// Resolves the item.
        /// </summary>
        /// <param name="args">The args.</param>
        /// <param name="resolvers">The resolvers.</param>
        /// <returns>BaseItem.</returns>
        private BaseItem ResolveItem(ItemResolveArgs args, IItemResolver[] resolvers)
        {
            var item = (resolvers ?? EntityResolvers).Select(r => Resolve(args, r))
                .FirstOrDefault(i => i != null);

            if (item != null)
            {
                ResolverHelper.SetInitialItemValues(item, args, _fileSystem, this);
            }

            return item;
        }

        private BaseItem Resolve(ItemResolveArgs args, IItemResolver resolver)
        {
            try
            {
                return resolver.ResolvePath(args);
            }
            catch (Exception ex)
            {
                _logger.LogError(ex, "Error in {resolver} resolving {path}", resolver.GetType().Name, args.Path);
                return null;
            }
        }

        public Guid GetNewItemId(string key, Type type)
        {
            return GetNewItemIdInternal(key, type, false);
        }

        private Guid GetNewItemIdInternal(string key, Type type, bool forceCaseInsensitive)
        {
            if (string.IsNullOrEmpty(key))
            {
                throw new ArgumentNullException(nameof(key));
            }

            if (type == null)
            {
                throw new ArgumentNullException(nameof(type));
            }

            if (key.StartsWith(_configurationManager.ApplicationPaths.ProgramDataPath, StringComparison.Ordinal))
            {
                // Try to normalize paths located underneath program-data in an attempt to make them more portable
                key = key.Substring(_configurationManager.ApplicationPaths.ProgramDataPath.Length)
<<<<<<< HEAD
                    .TrimStart('/', '\\')
=======
                    .TrimStart(new[] { '/', '\\' })
>>>>>>> f5a3cc65
                    .Replace('/', '\\');
            }

            if (forceCaseInsensitive || !_configurationManager.Configuration.EnableCaseSensitiveItemIds)
            {
                key = key.ToLowerInvariant();
            }

            key = type.FullName + key;

            return key.GetMD5();
        }

        public BaseItem ResolvePath(FileSystemMetadata fileInfo, Folder parent = null)
            => ResolvePath(fileInfo, new DirectoryService(_fileSystem), null, parent);

        private BaseItem ResolvePath(
            FileSystemMetadata fileInfo,
            IDirectoryService directoryService,
            IItemResolver[] resolvers,
            Folder parent = null,
            string collectionType = null,
            LibraryOptions libraryOptions = null)
        {
            if (fileInfo == null)
            {
                throw new ArgumentNullException(nameof(fileInfo));
            }

            var fullPath = fileInfo.FullName;

            if (string.IsNullOrEmpty(collectionType) && parent != null)
            {
                collectionType = GetContentTypeOverride(fullPath, true);
            }

            var args = new ItemResolveArgs(_configurationManager.ApplicationPaths, directoryService)
            {
                Parent = parent,
                Path = fullPath,
                FileInfo = fileInfo,
                CollectionType = collectionType,
                LibraryOptions = libraryOptions
            };

            // Return null if ignore rules deem that we should do so
            if (IgnoreFile(args.FileInfo, args.Parent))
            {
                return null;
            }

            // Gather child folder and files
            if (args.IsDirectory)
            {
                var isPhysicalRoot = args.IsPhysicalRoot;

                // When resolving the root, we need it's grandchildren (children of user views)
                var flattenFolderDepth = isPhysicalRoot ? 2 : 0;

                FileSystemMetadata[] files;
                var isVf = args.IsVf;

                try
                {
                    files = FileData.GetFilteredFileSystemEntries(directoryService, args.Path, _fileSystem, _appHost, _logger, args, flattenFolderDepth: flattenFolderDepth, resolveShortcuts: isPhysicalRoot || isVf);
                }
                catch (Exception ex)
                {
                    if (parent != null && parent.IsPhysicalRoot)
                    {
                        _logger.LogError(ex, "Error in GetFilteredFileSystemEntries isPhysicalRoot: {0} IsVf: {1}", isPhysicalRoot, isVf);

                        files = Array.Empty<FileSystemMetadata>();
                    }
                    else
                    {
                        throw;
                    }
                }

                // Need to remove subpaths that may have been resolved from shortcuts
                // Example: if \\server\movies exists, then strip out \\server\movies\action
                if (isPhysicalRoot)
                {
                    files = NormalizeRootPathList(files).ToArray();
                }

                args.FileSystemChildren = files;
            }

            // Check to see if we should resolve based on our contents
            if (args.IsDirectory && !ShouldResolvePathContents(args))
            {
                return null;
            }

            return ResolveItem(args, resolvers);
        }

        public bool IgnoreFile(FileSystemMetadata file, BaseItem parent)
            => EntityResolutionIgnoreRules.Any(r => r.ShouldIgnore(file, parent));

        public List<FileSystemMetadata> NormalizeRootPathList(IEnumerable<FileSystemMetadata> paths)
        {
            var originalList = paths.ToList();

            var list = originalList.Where(i => i.IsDirectory)
                .Select(i => _fileSystem.NormalizePath(i.FullName))
                .Distinct(StringComparer.OrdinalIgnoreCase)
                .ToList();

            var dupes = list.Where(subPath => !subPath.EndsWith(":\\", StringComparison.OrdinalIgnoreCase) && list.Any(i => _fileSystem.ContainsSubPath(i, subPath)))
                .ToList();

            foreach (var dupe in dupes)
            {
                _logger.LogInformation("Found duplicate path: {0}", dupe);
            }

            var newList = list.Except(dupes, StringComparer.OrdinalIgnoreCase).Select(_fileSystem.GetDirectoryInfo).ToList();
            newList.AddRange(originalList.Where(i => !i.IsDirectory));
            return newList;
        }

        /// <summary>
        /// Determines whether a path should be ignored based on its contents - called after the contents have been read.
        /// </summary>
        /// <param name="args">The args.</param>
        /// <returns><c>true</c> if XXXX, <c>false</c> otherwise</returns>
        private static bool ShouldResolvePathContents(ItemResolveArgs args)
        {
            // Ignore any folders containing a file called .ignore
            return !args.ContainsFileSystemEntryByName(".ignore");
        }

        public IEnumerable<BaseItem> ResolvePaths(IEnumerable<FileSystemMetadata> files, IDirectoryService directoryService, Folder parent, LibraryOptions libraryOptions, string collectionType)
        {
            return ResolvePaths(files, directoryService, parent, libraryOptions, collectionType, EntityResolvers);
        }

        public IEnumerable<BaseItem> ResolvePaths(
            IEnumerable<FileSystemMetadata> files,
            IDirectoryService directoryService,
            Folder parent,
            LibraryOptions libraryOptions,
            string collectionType,
            IItemResolver[] resolvers)
        {
            var fileList = files.Where(i => !IgnoreFile(i, parent)).ToList();

            if (parent != null)
            {
                var multiItemResolvers = resolvers == null ? MultiItemResolvers : resolvers.OfType<IMultiItemResolver>().ToArray();

                foreach (var resolver in multiItemResolvers)
                {
                    var result = resolver.ResolveMultiple(parent, fileList, collectionType, directoryService);

                    if (result != null && result.Items.Count > 0)
                    {
                        var items = new List<BaseItem>();
                        items.AddRange(result.Items);

                        foreach (var item in items)
                        {
                            ResolverHelper.SetInitialItemValues(item, parent, _fileSystem, this, directoryService);
                        }

                        items.AddRange(ResolveFileList(result.ExtraFiles, directoryService, parent, collectionType, resolvers, libraryOptions));
                        return items;
                    }
                }
            }

            return ResolveFileList(fileList, directoryService, parent, collectionType, resolvers, libraryOptions);
        }

        private IEnumerable<BaseItem> ResolveFileList(
            IEnumerable<FileSystemMetadata> fileList,
            IDirectoryService directoryService,
            Folder parent,
            string collectionType,
            IItemResolver[] resolvers,
            LibraryOptions libraryOptions)
        {
            return fileList.Select(f =>
            {
                try
                {
                    return ResolvePath(f, directoryService, resolvers, parent, collectionType, libraryOptions);
                }
                catch (Exception ex)
                {
                    _logger.LogError(ex, "Error resolving path {path}", f.FullName);
                    return null;
                }
            }).Where(i => i != null);
        }

        /// <summary>
        /// Creates the root media folder.
        /// </summary>
        /// <returns>AggregateFolder.</returns>
        /// <exception cref="InvalidOperationException">Cannot create the root folder until plugins have loaded.</exception>
        public AggregateFolder CreateRootFolder()
        {
            var rootFolderPath = _configurationManager.ApplicationPaths.RootFolderPath;

            Directory.CreateDirectory(rootFolderPath);

            var rootFolder = GetItemById(GetNewItemId(rootFolderPath, typeof(AggregateFolder))) as AggregateFolder ??
                             ((Folder) ResolvePath(_fileSystem.GetDirectoryInfo(rootFolderPath)))
                             .DeepCopy<Folder, AggregateFolder>();

            // In case program data folder was moved
            if (!string.Equals(rootFolder.Path, rootFolderPath, StringComparison.Ordinal))
            {
                _logger.LogInformation("Resetting root folder path to {0}", rootFolderPath);
                rootFolder.Path = rootFolderPath;
            }

            // Add in the plug-in folders
            var path = Path.Combine(_configurationManager.ApplicationPaths.DataPath, "playlists");

            Directory.CreateDirectory(path);

            Folder folder = new PlaylistsFolder
            {
                Path = path
            };

            if (folder.Id.Equals(Guid.Empty))
            {
                if (string.IsNullOrEmpty(folder.Path))
                {
                    folder.Id = GetNewItemId(folder.GetType().Name, folder.GetType());
                }
                else
                {
                    folder.Id = GetNewItemId(folder.Path, folder.GetType());
                }
            }

            var dbItem = GetItemById(folder.Id) as BasePluginFolder;

            if (dbItem != null && string.Equals(dbItem.Path, folder.Path, StringComparison.OrdinalIgnoreCase))
            {
                folder = dbItem;
            }

            if (folder.ParentId != rootFolder.Id)
            {
                folder.ParentId = rootFolder.Id;
                folder.UpdateToRepository(ItemUpdateType.MetadataImport, CancellationToken.None);
            }

            rootFolder.AddVirtualChild(folder);

            RegisterItem(folder);

            return rootFolder;
        }

        public Folder GetUserRootFolder()
        {
            if (_userRootFolder == null)
            {
                lock (_userRootFolderSyncLock)
                {
                    if (_userRootFolder == null)
                    {
                        var userRootPath = _configurationManager.ApplicationPaths.DefaultUserViewsPath;

                        _logger.LogDebug("Creating userRootPath at {path}", userRootPath);
                        Directory.CreateDirectory(userRootPath);

                        var newItemId = GetNewItemId(userRootPath, typeof(UserRootFolder));
                        UserRootFolder tmpItem = null;
                        try
                        {
                            tmpItem = GetItemById(newItemId) as UserRootFolder;
                        }
                        catch (Exception ex)
                        {
                            _logger.LogError(ex, "Error creating UserRootFolder {path}", newItemId);
                        }

                        if (tmpItem == null)
                        {
                            _logger.LogDebug("Creating new userRootFolder with DeepCopy");
                            tmpItem = ((Folder)ResolvePath(_fileSystem.GetDirectoryInfo(userRootPath))).DeepCopy<Folder, UserRootFolder>();
                        }

                        // In case program data folder was moved
                        if (!string.Equals(tmpItem.Path, userRootPath, StringComparison.Ordinal))
                        {
                            _logger.LogInformation("Resetting user root folder path to {0}", userRootPath);
                            tmpItem.Path = userRootPath;
                        }

                        _userRootFolder = tmpItem;
                        _logger.LogDebug("Setting userRootFolder: {folder}", _userRootFolder);
                    }
                }
            }

            return _userRootFolder;
        }

        public BaseItem FindByPath(string path, bool? isFolder)
        {
            // If this returns multiple items it could be tricky figuring out which one is correct.
            // In most cases, the newest one will be and the others obsolete but not yet cleaned up
            if (string.IsNullOrEmpty(path))
            {
                throw new ArgumentNullException(nameof(path));
            }

            var query = new InternalItemsQuery
            {
                Path = path,
                IsFolder = isFolder,
                OrderBy = new[] { (ItemSortBy.DateCreated, SortOrder.Descending) },
                Limit = 1,
                DtoOptions = new DtoOptions(true)
            };

            return GetItemList(query)
                .FirstOrDefault();
        }

        /// <summary>
        /// Gets the person.
        /// </summary>
        /// <param name="name">The name.</param>
        /// <returns>Task{Person}.</returns>
        public Person GetPerson(string name)
        {
            return CreateItemByName<Person>(Person.GetPath, name, new DtoOptions(true));
        }

        /// <summary>
        /// Gets the studio.
        /// </summary>
        /// <param name="name">The name.</param>
        /// <returns>Task{Studio}.</returns>
        public Studio GetStudio(string name)
        {
            return CreateItemByName<Studio>(Studio.GetPath, name, new DtoOptions(true));
        }

        public Guid GetStudioId(string name)
        {
            return GetItemByNameId<Studio>(Studio.GetPath, name);
        }

        public Guid GetGenreId(string name)
        {
            return GetItemByNameId<Genre>(Genre.GetPath, name);
        }

        public Guid GetMusicGenreId(string name)
        {
            return GetItemByNameId<MusicGenre>(MusicGenre.GetPath, name);
        }

        /// <summary>
        /// Gets the genre.
        /// </summary>
        /// <param name="name">The name.</param>
        /// <returns>Task{Genre}.</returns>
        public Genre GetGenre(string name)
        {
            return CreateItemByName<Genre>(Genre.GetPath, name, new DtoOptions(true));
        }

        /// <summary>
        /// Gets the music genre.
        /// </summary>
        /// <param name="name">The name.</param>
        /// <returns>Task{MusicGenre}.</returns>
        public MusicGenre GetMusicGenre(string name)
        {
            return CreateItemByName<MusicGenre>(MusicGenre.GetPath, name, new DtoOptions(true));
        }

        /// <summary>
        /// Gets the year.
        /// </summary>
        /// <param name="value">The value.</param>
        /// <returns>Task{Year}.</returns>
        public Year GetYear(int value)
        {
            if (value <= 0)
            {
                throw new ArgumentOutOfRangeException(nameof(value), "Years less than or equal to 0 are invalid.");
            }

            var name = value.ToString(CultureInfo.InvariantCulture);

            return CreateItemByName<Year>(Year.GetPath, name, new DtoOptions(true));
        }

        /// <summary>
        /// Gets a Genre.
        /// </summary>
        /// <param name="name">The name.</param>
        /// <returns>Task{Genre}.</returns>
        public MusicArtist GetArtist(string name)
        {
            return GetArtist(name, new DtoOptions(true));
        }

        public MusicArtist GetArtist(string name, DtoOptions options)
        {
            return CreateItemByName<MusicArtist>(MusicArtist.GetPath, name, options);
        }

        private T CreateItemByName<T>(Func<string, string> getPathFn, string name, DtoOptions options)
            where T : BaseItem, new()
        {
            if (typeof(T) == typeof(MusicArtist))
            {
                var existing = GetItemList(new InternalItemsQuery
                {
                    IncludeItemTypes = new[] { typeof(T).Name },
                    Name = name,
                    DtoOptions = options
                }).Cast<MusicArtist>()
                .OrderBy(i => i.IsAccessedByName ? 1 : 0)
                .Cast<T>()
                .FirstOrDefault();

                if (existing != null)
                {
                    return existing;
                }
            }

            var id = GetItemByNameId<T>(getPathFn, name);

            var item = GetItemById(id) as T;

            if (item == null)
            {
                var path = getPathFn(name);
                item = new T
                {
                    Name = name,
                    Id = id,
                    DateCreated = DateTime.UtcNow,
                    DateModified = DateTime.UtcNow,
                    Path = path
                };

                CreateItem(item, null);
            }

            return item;
        }

        private Guid GetItemByNameId<T>(Func<string, string> getPathFn, string name)
              where T : BaseItem, new()
        {
            var path = getPathFn(name);
            var forceCaseInsensitiveId = _configurationManager.Configuration.EnableNormalizedItemByNameIds;
            return GetNewItemIdInternal(path, typeof(T), forceCaseInsensitiveId);
        }

        /// <summary>
        /// Validate and refresh the People sub-set of the IBN.
        /// The items are stored in the db but not loaded into memory until actually requested by an operation.
        /// </summary>
        /// <param name="cancellationToken">The cancellation token.</param>
        /// <param name="progress">The progress.</param>
        /// <returns>Task.</returns>
        public Task ValidatePeople(CancellationToken cancellationToken, IProgress<double> progress)
        {
            // Ensure the location is available.
            Directory.CreateDirectory(_configurationManager.ApplicationPaths.PeoplePath);

            return new PeopleValidator(this, _logger, _fileSystem).ValidatePeople(cancellationToken, progress);
        }

        /// <summary>
        /// Reloads the root media folder.
        /// </summary>
        /// <param name="progress">The progress.</param>
        /// <param name="cancellationToken">The cancellation token.</param>
        /// <returns>Task.</returns>
        public Task ValidateMediaLibrary(IProgress<double> progress, CancellationToken cancellationToken)
        {
            // Just run the scheduled task so that the user can see it
            _taskManager.CancelIfRunningAndQueue<RefreshMediaLibraryTask>();

            return Task.CompletedTask;
        }

        /// <summary>
        /// Queues the library scan.
        /// </summary>
        public void QueueLibraryScan()
        {
            // Just run the scheduled task so that the user can see it
            _taskManager.QueueScheduledTask<RefreshMediaLibraryTask>();
        }

        /// <summary>
        /// Validates the media library internal.
        /// </summary>
        /// <param name="progress">The progress.</param>
        /// <param name="cancellationToken">The cancellation token.</param>
        /// <returns>Task.</returns>
        public async Task ValidateMediaLibraryInternal(IProgress<double> progress, CancellationToken cancellationToken)
        {
            IsScanRunning = true;
            LibraryMonitor.Stop();

            try
            {
                await PerformLibraryValidation(progress, cancellationToken).ConfigureAwait(false);
            }
            finally
            {
                LibraryMonitor.Start();
                IsScanRunning = false;
            }
        }

        private async Task ValidateTopLibraryFolders(CancellationToken cancellationToken)
        {
            await RootFolder.RefreshMetadata(cancellationToken).ConfigureAwait(false);

            // Start by just validating the children of the root, but go no further
            await RootFolder.ValidateChildren(
                new SimpleProgress<double>(),
                cancellationToken,
                new MetadataRefreshOptions(new DirectoryService(_fileSystem)),
                recursive: false).ConfigureAwait(false);

            await GetUserRootFolder().RefreshMetadata(cancellationToken).ConfigureAwait(false);

            await GetUserRootFolder().ValidateChildren(
                new SimpleProgress<double>(),
                cancellationToken,
                new MetadataRefreshOptions(new DirectoryService(_fileSystem)),
                recursive: false).ConfigureAwait(false);

            // Quickly scan CollectionFolders for changes
            foreach (var folder in GetUserRootFolder().Children.OfType<Folder>())
            {
                await folder.RefreshMetadata(cancellationToken).ConfigureAwait(false);
            }
        }

        private async Task PerformLibraryValidation(IProgress<double> progress, CancellationToken cancellationToken)
        {
            _logger.LogInformation("Validating media library");

            await ValidateTopLibraryFolders(cancellationToken).ConfigureAwait(false);

            var innerProgress = new ActionableProgress<double>();

            innerProgress.RegisterAction(pct => progress.Report(pct * 0.96));

            // Validate the entire media library
            await RootFolder.ValidateChildren(innerProgress, cancellationToken, new MetadataRefreshOptions(new DirectoryService(_fileSystem)), recursive: true).ConfigureAwait(false);

            progress.Report(96);

            innerProgress = new ActionableProgress<double>();

            innerProgress.RegisterAction(pct => progress.Report(96 + (pct * .04)));

            await RunPostScanTasks(innerProgress, cancellationToken).ConfigureAwait(false);

            progress.Report(100);
        }

        /// <summary>
        /// Runs the post scan tasks.
        /// </summary>
        /// <param name="progress">The progress.</param>
        /// <param name="cancellationToken">The cancellation token.</param>
        /// <returns>Task.</returns>
        private async Task RunPostScanTasks(IProgress<double> progress, CancellationToken cancellationToken)
        {
            var tasks = PostscanTasks.ToList();

            var numComplete = 0;
            var numTasks = tasks.Count;

            foreach (var task in tasks)
            {
                var innerProgress = new ActionableProgress<double>();

                // Prevent access to modified closure
                var currentNumComplete = numComplete;

                innerProgress.RegisterAction(pct =>
                {
                    double innerPercent = pct;
                    innerPercent /= 100;
                    innerPercent += currentNumComplete;

                    innerPercent /= numTasks;
                    innerPercent *= 100;

                    progress.Report(innerPercent);
                });

                _logger.LogDebug("Running post-scan task {0}", task.GetType().Name);

                try
                {
                    await task.Run(innerProgress, cancellationToken).ConfigureAwait(false);
                }
                catch (OperationCanceledException)
                {
                    _logger.LogInformation("Post-scan task cancelled: {0}", task.GetType().Name);
                    throw;
                }
                catch (Exception ex)
                {
                    _logger.LogError(ex, "Error running post-scan task");
                }

                numComplete++;
                double percent = numComplete;
                percent /= numTasks;
                progress.Report(percent * 100);
            }

            _itemRepository.UpdateInheritedValues(cancellationToken);

            progress.Report(100);
        }

        /// <summary>
        /// Gets the default view.
        /// </summary>
        /// <returns>IEnumerable{VirtualFolderInfo}.</returns>
        public List<VirtualFolderInfo> GetVirtualFolders()
        {
            return GetVirtualFolders(false);
        }

        public List<VirtualFolderInfo> GetVirtualFolders(bool includeRefreshState)
        {
            _logger.LogDebug("Getting topLibraryFolders");
            var topLibraryFolders = GetUserRootFolder().Children.ToList();

            _logger.LogDebug("Getting refreshQueue");
            var refreshQueue = includeRefreshState ? ProviderManager.GetRefreshQueue() : null;

            return _fileSystem.GetDirectoryPaths(_configurationManager.ApplicationPaths.DefaultUserViewsPath)
                .Select(dir => GetVirtualFolderInfo(dir, topLibraryFolders, refreshQueue))
                .ToList();
        }

        private VirtualFolderInfo GetVirtualFolderInfo(string dir, List<BaseItem> allCollectionFolders, Dictionary<Guid, Guid> refreshQueue)
        {
            var info = new VirtualFolderInfo
            {
                Name = Path.GetFileName(dir),

                Locations = _fileSystem.GetFilePaths(dir, false)
                .Where(i => string.Equals(ShortcutFileExtension, Path.GetExtension(i), StringComparison.OrdinalIgnoreCase))
                    .Select(i =>
                    {
                        try
                        {
                            return _appHost.ExpandVirtualPath(_fileSystem.ResolveShortcut(i));
                        }
                        catch (Exception ex)
                        {
                            _logger.LogError(ex, "Error resolving shortcut file {file}", i);
                            return null;
                        }
                    })
                    .Where(i => i != null)
                    .OrderBy(i => i)
                    .ToArray(),

                CollectionType = GetCollectionType(dir)
            };

            var libraryFolder = allCollectionFolders.FirstOrDefault(i => string.Equals(i.Path, dir, StringComparison.OrdinalIgnoreCase));

            if (libraryFolder != null && libraryFolder.HasImage(ImageType.Primary))
            {
                info.PrimaryImageItemId = libraryFolder.Id.ToString("N", CultureInfo.InvariantCulture);
            }

            if (libraryFolder != null)
            {
                info.ItemId = libraryFolder.Id.ToString("N", CultureInfo.InvariantCulture);
                info.LibraryOptions = GetLibraryOptions(libraryFolder);

                if (refreshQueue != null)
                {
                    info.RefreshProgress = libraryFolder.GetRefreshProgress();

                    info.RefreshStatus = info.RefreshProgress.HasValue ? "Active" : refreshQueue.ContainsKey(libraryFolder.Id) ? "Queued" : "Idle";
                }
            }

            return info;
        }

        private string GetCollectionType(string path)
        {
            return _fileSystem.GetFilePaths(path, new[] { ".collection" }, true, false)
                .Select(Path.GetFileNameWithoutExtension)
                .FirstOrDefault(i => !string.IsNullOrEmpty(i));
        }

        /// <summary>
        /// Gets the item by id.
        /// </summary>
        /// <param name="id">The id.</param>
        /// <returns>BaseItem.</returns>
        /// <exception cref="ArgumentNullException">id</exception>
        public BaseItem GetItemById(Guid id)
        {
            if (id == Guid.Empty)
            {
                throw new ArgumentException("Guid can't be empty", nameof(id));
            }

            if (_libraryItemsCache.TryGetValue(id, out BaseItem item))
            {
                return item;
            }

            item = RetrieveItem(id);

            if (item != null)
            {
                RegisterItem(item);
            }

            return item;
        }

        public List<BaseItem> GetItemList(InternalItemsQuery query, bool allowExternalContent)
        {
            if (query.Recursive && query.ParentId != Guid.Empty)
            {
                var parent = GetItemById(query.ParentId);
                if (parent != null)
                {
                    SetTopParentIdsOrAncestors(query, new List<BaseItem> { parent });
                }
            }

            if (query.User != null)
            {
                AddUserToQuery(query, query.User, allowExternalContent);
            }

            return _itemRepository.GetItemList(query);
        }

        public List<BaseItem> GetItemList(InternalItemsQuery query)
        {
            return GetItemList(query, true);
        }

        public int GetCount(InternalItemsQuery query)
        {
            if (query.Recursive && !query.ParentId.Equals(Guid.Empty))
            {
                var parent = GetItemById(query.ParentId);
                if (parent != null)
                {
                    SetTopParentIdsOrAncestors(query, new List<BaseItem> { parent });
                }
            }

            if (query.User != null)
            {
                AddUserToQuery(query, query.User);
            }

            return _itemRepository.GetCount(query);
        }

        public List<BaseItem> GetItemList(InternalItemsQuery query, List<BaseItem> parents)
        {
            SetTopParentIdsOrAncestors(query, parents);

            if (query.AncestorIds.Length == 0 && query.TopParentIds.Length == 0)
            {
                if (query.User != null)
                {
                    AddUserToQuery(query, query.User);
                }
            }

            return _itemRepository.GetItemList(query);
        }

        public QueryResult<BaseItem> QueryItems(InternalItemsQuery query)
        {
            if (query.User != null)
            {
                AddUserToQuery(query, query.User);
            }

            if (query.EnableTotalRecordCount)
            {
                return _itemRepository.GetItems(query);
            }

            return new QueryResult<BaseItem>
            {
                Items = _itemRepository.GetItemList(query)
            };
        }

        public List<Guid> GetItemIds(InternalItemsQuery query)
        {
            if (query.User != null)
            {
                AddUserToQuery(query, query.User);
            }

            return _itemRepository.GetItemIdsList(query);
        }

        public QueryResult<(BaseItem, ItemCounts)> GetStudios(InternalItemsQuery query)
        {
            if (query.User != null)
            {
                AddUserToQuery(query, query.User);
            }

            SetTopParentOrAncestorIds(query);
            return _itemRepository.GetStudios(query);
        }

        public QueryResult<(BaseItem, ItemCounts)> GetGenres(InternalItemsQuery query)
        {
            if (query.User != null)
            {
                AddUserToQuery(query, query.User);
            }

            SetTopParentOrAncestorIds(query);
            return _itemRepository.GetGenres(query);
        }

        public QueryResult<(BaseItem, ItemCounts)> GetMusicGenres(InternalItemsQuery query)
        {
            if (query.User != null)
            {
                AddUserToQuery(query, query.User);
            }

            SetTopParentOrAncestorIds(query);
            return _itemRepository.GetMusicGenres(query);
        }

        public QueryResult<(BaseItem, ItemCounts)> GetAllArtists(InternalItemsQuery query)
        {
            if (query.User != null)
            {
                AddUserToQuery(query, query.User);
            }

            SetTopParentOrAncestorIds(query);
            return _itemRepository.GetAllArtists(query);
        }

        public QueryResult<(BaseItem, ItemCounts)> GetArtists(InternalItemsQuery query)
        {
            if (query.User != null)
            {
                AddUserToQuery(query, query.User);
            }

            SetTopParentOrAncestorIds(query);
            return _itemRepository.GetArtists(query);
        }

        private void SetTopParentOrAncestorIds(InternalItemsQuery query)
        {
            var ancestorIds = query.AncestorIds;
            int len = ancestorIds.Length;
            if (len == 0)
            {
                return;
            }

            var parents = new BaseItem[len];
            for (int i = 0; i < len; i++)
            {
                parents[i] = GetItemById(ancestorIds[i]);
                if (!(parents[i] is ICollectionFolder || parents[i] is UserView))
                {
                    return;
                }
            }

            // Optimize by querying against top level views
            query.TopParentIds = parents.SelectMany(i => GetTopParentIdsForQuery(i, query.User)).ToArray();
            query.AncestorIds = Array.Empty<Guid>();

            // Prevent searching in all libraries due to empty filter
            if (query.TopParentIds.Length == 0)
            {
                query.TopParentIds = new[] { Guid.NewGuid() };
            }
        }

        public QueryResult<(BaseItem, ItemCounts)> GetAlbumArtists(InternalItemsQuery query)
        {
            if (query.User != null)
            {
                AddUserToQuery(query, query.User);
            }

            SetTopParentOrAncestorIds(query);
            return _itemRepository.GetAlbumArtists(query);
        }

        public QueryResult<BaseItem> GetItemsResult(InternalItemsQuery query)
        {
            if (query.Recursive && !query.ParentId.Equals(Guid.Empty))
            {
                var parent = GetItemById(query.ParentId);
                if (parent != null)
                {
                    SetTopParentIdsOrAncestors(query, new List<BaseItem> { parent });
                }
            }

            if (query.User != null)
            {
                AddUserToQuery(query, query.User);
            }

            if (query.EnableTotalRecordCount)
            {
                return _itemRepository.GetItems(query);
            }

            return new QueryResult<BaseItem>
            {
                Items = _itemRepository.GetItemList(query)
            };
        }

        private void SetTopParentIdsOrAncestors(InternalItemsQuery query, List<BaseItem> parents)
        {
            if (parents.All(i => i is ICollectionFolder || i is UserView))
            {
                // Optimize by querying against top level views
                query.TopParentIds = parents.SelectMany(i => GetTopParentIdsForQuery(i, query.User)).ToArray();

                // Prevent searching in all libraries due to empty filter
                if (query.TopParentIds.Length == 0)
                {
                    query.TopParentIds = new[] { Guid.NewGuid() };
                }
            }
            else
            {
                // We need to be able to query from any arbitrary ancestor up the tree
                query.AncestorIds = parents.SelectMany(i => i.GetIdsForAncestorQuery()).ToArray();

                // Prevent searching in all libraries due to empty filter
                if (query.AncestorIds.Length == 0)
                {
                    query.AncestorIds = new[] { Guid.NewGuid() };
                }
            }

            query.Parent = null;
        }

        private void AddUserToQuery(InternalItemsQuery query, User user, bool allowExternalContent = true)
        {
            if (query.AncestorIds.Length == 0 &&
                query.ParentId.Equals(Guid.Empty) &&
                query.ChannelIds.Length == 0 &&
                query.TopParentIds.Length == 0 &&
                string.IsNullOrEmpty(query.AncestorWithPresentationUniqueKey) &&
                string.IsNullOrEmpty(query.SeriesPresentationUniqueKey) &&
                query.ItemIds.Length == 0)
            {
                var userViews = UserViewManager.GetUserViews(new UserViewQuery
                {
                    UserId = user.Id,
                    IncludeHidden = true,
                    IncludeExternalContent = allowExternalContent
                });

                query.TopParentIds = userViews.SelectMany(i => GetTopParentIdsForQuery(i, user)).ToArray();
            }
        }

        private IEnumerable<Guid> GetTopParentIdsForQuery(BaseItem item, User user)
        {
            if (item is UserView view)
            {
                if (string.Equals(view.ViewType, CollectionType.LiveTv, StringComparison.Ordinal))
                {
                    return new[] { view.Id };
                }

                // Translate view into folders
                if (!view.DisplayParentId.Equals(Guid.Empty))
                {
                    var displayParent = GetItemById(view.DisplayParentId);
                    if (displayParent != null)
                    {
                        return GetTopParentIdsForQuery(displayParent, user);
                    }

                    return Array.Empty<Guid>();
                }

                if (!view.ParentId.Equals(Guid.Empty))
                {
                    var displayParent = GetItemById(view.ParentId);
                    if (displayParent != null)
                    {
                        return GetTopParentIdsForQuery(displayParent, user);
                    }

                    return Array.Empty<Guid>();
                }

                // Handle grouping
                if (user != null && !string.IsNullOrEmpty(view.ViewType) && UserView.IsEligibleForGrouping(view.ViewType)
                    && user.GetPreference(PreferenceKind.GroupedFolders).Length > 0)
                {
                    return GetUserRootFolder()
                        .GetChildren(user, true)
                        .OfType<CollectionFolder>()
                        .Where(i => string.IsNullOrEmpty(i.CollectionType) || string.Equals(i.CollectionType, view.ViewType, StringComparison.OrdinalIgnoreCase))
                        .Where(i => user.IsFolderGrouped(i.Id))
                        .SelectMany(i => GetTopParentIdsForQuery(i, user));
                }

                return Array.Empty<Guid>();
            }

            if (item is CollectionFolder collectionFolder)
            {
                return collectionFolder.PhysicalFolderIds;
            }

            var topParent = item.GetTopParent();
            if (topParent != null)
            {
                return new[] { topParent.Id };
            }

            return Array.Empty<Guid>();
        }

        /// <summary>
        /// Gets the intros.
        /// </summary>
        /// <param name="item">The item.</param>
        /// <param name="user">The user.</param>
        /// <returns>IEnumerable{System.String}.</returns>
        public async Task<IEnumerable<Video>> GetIntros(BaseItem item, User user)
        {
            var tasks = IntroProviders
                .OrderBy(i => i.GetType().Name.Contains("Default", StringComparison.OrdinalIgnoreCase) ? 1 : 0)
                .Take(1)
                .Select(i => GetIntros(i, item, user));

            var items = await Task.WhenAll(tasks).ConfigureAwait(false);

            return items
                .SelectMany(i => i.ToArray())
                .Select(ResolveIntro)
                .Where(i => i != null);
        }

        /// <summary>
        /// Gets the intros.
        /// </summary>
        /// <param name="provider">The provider.</param>
        /// <param name="item">The item.</param>
        /// <param name="user">The user.</param>
        /// <returns>Task&lt;IEnumerable&lt;IntroInfo&gt;&gt;.</returns>
        private async Task<IEnumerable<IntroInfo>> GetIntros(IIntroProvider provider, BaseItem item, User user)
        {
            try
            {
                return await provider.GetIntros(item, user).ConfigureAwait(false);
            }
            catch (Exception ex)
            {
                _logger.LogError(ex, "Error getting intros");

                return new List<IntroInfo>();
            }
        }

        /// <summary>
        /// Gets all intro files.
        /// </summary>
        /// <returns>IEnumerable{System.String}.</returns>
        public IEnumerable<string> GetAllIntroFiles()
        {
            return IntroProviders.SelectMany(i =>
            {
                try
                {
                    return i.GetAllIntroFiles().ToList();
                }
                catch (Exception ex)
                {
                    _logger.LogError(ex, "Error getting intro files");

                    return new List<string>();
                }
            });
        }

        /// <summary>
        /// Resolves the intro.
        /// </summary>
        /// <param name="info">The info.</param>
        /// <returns>Video.</returns>
        private Video ResolveIntro(IntroInfo info)
        {
            Video video = null;

            if (info.ItemId.HasValue)
            {
                // Get an existing item by Id
                video = GetItemById(info.ItemId.Value) as Video;

                if (video == null)
                {
                    _logger.LogError("Unable to locate item with Id {ID}.", info.ItemId.Value);
                }
            }
            else if (!string.IsNullOrEmpty(info.Path))
            {
                try
                {
                    // Try to resolve the path into a video
                    video = ResolvePath(_fileSystem.GetFileSystemInfo(info.Path)) as Video;

                    if (video == null)
                    {
                        _logger.LogError("Intro resolver returned null for {path}.", info.Path);
                    }
                    else
                    {
                        // Pull the saved db item that will include metadata
                        var dbItem = GetItemById(video.Id) as Video;

                        if (dbItem != null)
                        {
                            video = dbItem;
                        }
                        else
                        {
                            return null;
                        }
                    }
                }
                catch (Exception ex)
                {
                    _logger.LogError(ex, "Error resolving path {path}.", info.Path);
                }
            }
            else
            {
                _logger.LogError("IntroProvider returned an IntroInfo with null Path and ItemId.");
            }

            return video;
        }

        /// <summary>
        /// Sorts the specified sort by.
        /// </summary>
        /// <param name="items">The items.</param>
        /// <param name="user">The user.</param>
        /// <param name="sortBy">The sort by.</param>
        /// <param name="sortOrder">The sort order.</param>
        /// <returns>IEnumerable{BaseItem}.</returns>
        public IEnumerable<BaseItem> Sort(IEnumerable<BaseItem> items, User user, IEnumerable<string> sortBy, SortOrder sortOrder)
        {
            var isFirst = true;

            IOrderedEnumerable<BaseItem> orderedItems = null;

            foreach (var orderBy in sortBy.Select(o => GetComparer(o, user)).Where(c => c != null))
            {
                if (isFirst)
                {
                    orderedItems = sortOrder == SortOrder.Descending ? items.OrderByDescending(i => i, orderBy) : items.OrderBy(i => i, orderBy);
                }
                else
                {
                    orderedItems = sortOrder == SortOrder.Descending ? orderedItems.ThenByDescending(i => i, orderBy) : orderedItems.ThenBy(i => i, orderBy);
                }

                isFirst = false;
            }

            return orderedItems ?? items;
        }

        public IEnumerable<BaseItem> Sort(IEnumerable<BaseItem> items, User user, IEnumerable<ValueTuple<string, SortOrder>> orderByList)
        {
            var isFirst = true;

            IOrderedEnumerable<BaseItem> orderedItems = null;

            foreach (var orderBy in orderByList)
            {
                var comparer = GetComparer(orderBy.Item1, user);
                if (comparer == null)
                {
                    continue;
                }

                var sortOrder = orderBy.Item2;

                if (isFirst)
                {
                    orderedItems = sortOrder == SortOrder.Descending ? items.OrderByDescending(i => i, comparer) : items.OrderBy(i => i, comparer);
                }
                else
                {
                    orderedItems = sortOrder == SortOrder.Descending ? orderedItems.ThenByDescending(i => i, comparer) : orderedItems.ThenBy(i => i, comparer);
                }

                isFirst = false;
            }

            return orderedItems ?? items;
        }

        /// <summary>
        /// Gets the comparer.
        /// </summary>
        /// <param name="name">The name.</param>
        /// <param name="user">The user.</param>
        /// <returns>IBaseItemComparer.</returns>
        private IBaseItemComparer GetComparer(string name, User user)
        {
            var comparer = Comparers.FirstOrDefault(c => string.Equals(name, c.Name, StringComparison.OrdinalIgnoreCase));

            // If it requires a user, create a new one, and assign the user
            if (comparer is IUserBaseItemComparer)
            {
                var userComparer = (IUserBaseItemComparer)Activator.CreateInstance(comparer.GetType());

                userComparer.User = user;
                userComparer.UserManager = _userManager;
                userComparer.UserDataRepository = _userDataRepository;

                return userComparer;
            }

            return comparer;
        }

        /// <summary>
        /// Creates the item.
        /// </summary>
        /// <param name="item">The item.</param>
        /// <param name="parent">The parent item.</param>
        public void CreateItem(BaseItem item, BaseItem parent)
        {
            CreateItems(new[] { item }, parent, CancellationToken.None);
        }

        /// <summary>
        /// Creates the items.
        /// </summary>
        /// <param name="items">The items.</param>
        /// <param name="parent">The parent item.</param>
        /// <param name="cancellationToken">The cancellation token.</param>
        public void CreateItems(IEnumerable<BaseItem> items, BaseItem parent, CancellationToken cancellationToken)
        {
            // Don't iterate multiple times
            var itemsList = items.ToList();

            _itemRepository.SaveItems(itemsList, cancellationToken);

            foreach (var item in itemsList)
            {
                RegisterItem(item);
            }

            if (ItemAdded != null)
            {
                foreach (var item in itemsList)
                {
                    // With the live tv guide this just creates too much noise
                    if (item.SourceType != SourceType.Library)
                    {
                        continue;
                    }

                    try
                    {
                        ItemAdded(
                            this,
                            new ItemChangeEventArgs
                            {
                                Item = item,
                                Parent = parent ?? item.GetParent()
                            });
                    }
                    catch (Exception ex)
                    {
                        _logger.LogError(ex, "Error in ItemAdded event handler");
                    }
                }
            }
        }

        private bool ImageNeedsRefresh(ItemImageInfo image)
        {
            if (image.Path != null && image.IsLocalFile)
            {
                if (image.Width == 0 || image.Height == 0 || string.IsNullOrEmpty(image.BlurHash))
                {
                    return true;
                }

                try
                {
                    return _fileSystem.GetLastWriteTimeUtc(image.Path) != image.DateModified;
                }
                catch (Exception ex)
                {
                    _logger.LogError(ex, "Cannot get file info for {0}", image.Path);
                    return false;
                }
            }

            return image.Path != null && !image.IsLocalFile;
        }

        public void UpdateImages(BaseItem item, bool forceUpdate = false)
        {
            if (item == null)
            {
                throw new ArgumentNullException(nameof(item));
            }

            var outdated = forceUpdate ? item.ImageInfos.Where(i => i.Path != null).ToArray() : item.ImageInfos.Where(ImageNeedsRefresh).ToArray();
            // Skip image processing if current or live tv source
            if (outdated.Length == 0 || item.SourceType != SourceType.Library)
            {
                RegisterItem(item);
                return;
            }

            foreach (var img in outdated)
            {
                var image = img;
                if (!img.IsLocalFile)
                {
                    try
                    {
                        var index = item.GetImageIndex(img);
                        image = ConvertImageToLocal(item, img, index).ConfigureAwait(false).GetAwaiter().GetResult();
                    }
                    catch (ArgumentException)
                    {
                        _logger.LogWarning("Cannot get image index for {0}", img.Path);
                        continue;
                    }
                    catch (InvalidOperationException)
                    {
                        _logger.LogWarning("Cannot fetch image from {0}", img.Path);
                        continue;
                    }
                }

                try
                {
                    ImageDimensions size = _imageProcessor.GetImageDimensions(item, image);
                    image.Width = size.Width;
                    image.Height = size.Height;
                }
                catch (Exception ex)
                {
                    _logger.LogError(ex, "Cannnot get image dimensions for {0}", image.Path);
                    image.Width = 0;
                    image.Height = 0;
                    continue;
                }

                try
                {
                    image.BlurHash = _imageProcessor.GetImageBlurHash(image.Path);
                }
                catch (Exception ex)
                {
                    _logger.LogError(ex, "Cannot compute blurhash for {0}", image.Path);
                    image.BlurHash = string.Empty;
                }

                try
                {
                    image.DateModified = _fileSystem.GetLastWriteTimeUtc(image.Path);
                }
                catch (Exception ex)
                {
                    _logger.LogError(ex, "Cannot update DateModified for {0}", image.Path);
                }
            }

            _itemRepository.SaveImages(item);
            RegisterItem(item);
        }

        /// <summary>
        /// Updates the item.
        /// </summary>
        public void UpdateItems(IReadOnlyList<BaseItem> items, BaseItem parent, ItemUpdateType updateReason, CancellationToken cancellationToken)
        {
            foreach (var item in items)
            {
                if (item.IsFileProtocol)
                {
                    ProviderManager.SaveMetadata(item, updateReason);
                }

                item.DateLastSaved = DateTime.UtcNow;

                UpdateImages(item, updateReason >= ItemUpdateType.ImageUpdate);
            }

            _itemRepository.SaveItems(items, cancellationToken);

            if (ItemUpdated != null)
            {
                foreach (var item in items)
                {
                    // With the live tv guide this just creates too much noise
                    if (item.SourceType != SourceType.Library)
                    {
                        continue;
                    }

                    try
                    {
                        ItemUpdated(
                            this,
                            new ItemChangeEventArgs
                            {
                                Item = item,
                                Parent = parent,
                                UpdateReason = updateReason
                            });
                    }
                    catch (Exception ex)
                    {
                        _logger.LogError(ex, "Error in ItemUpdated event handler");
                    }
                }
            }
        }

        /// <summary>
        /// Updates the item.
        /// </summary>
        /// <param name="item">The item.</param>
        /// <param name="parent">The parent item.</param>
        /// <param name="updateReason">The update reason.</param>
        /// <param name="cancellationToken">The cancellation token.</param>
        public void UpdateItem(BaseItem item, BaseItem parent, ItemUpdateType updateReason, CancellationToken cancellationToken)
        {
            UpdateItems(new[] { item }, parent, updateReason, cancellationToken);
        }

        /// <summary>
        /// Reports the item removed.
        /// </summary>
        /// <param name="item">The item.</param>
        /// <param name="parent">The parent item.</param>
        public void ReportItemRemoved(BaseItem item, BaseItem parent)
        {
            if (ItemRemoved != null)
            {
                try
                {
                    ItemRemoved(
                        this,
                        new ItemChangeEventArgs
                        {
                            Item = item,
                            Parent = parent
                        });
                }
                catch (Exception ex)
                {
                    _logger.LogError(ex, "Error in ItemRemoved event handler");
                }
            }
        }

        /// <summary>
        /// Retrieves the item.
        /// </summary>
        /// <param name="id">The id.</param>
        /// <returns>BaseItem.</returns>
        public BaseItem RetrieveItem(Guid id)
        {
            return _itemRepository.RetrieveItem(id);
        }

        public List<Folder> GetCollectionFolders(BaseItem item)
        {
            while (item != null)
            {
                var parent = item.GetParent();

                if (parent == null || parent is AggregateFolder)
                {
                    break;
                }

                item = parent;
            }

            if (item == null)
            {
                return new List<Folder>();
            }

            return GetCollectionFoldersInternal(item, GetUserRootFolder().Children.OfType<Folder>().ToList());
        }

        public List<Folder> GetCollectionFolders(BaseItem item, List<Folder> allUserRootChildren)
        {
            while (item != null)
            {
                var parent = item.GetParent();

                if (parent == null || parent is AggregateFolder)
                {
                    break;
                }

                item = parent;
            }

            if (item == null)
            {
                return new List<Folder>();
            }

            return GetCollectionFoldersInternal(item, allUserRootChildren);
        }

        private static List<Folder> GetCollectionFoldersInternal(BaseItem item, List<Folder> allUserRootChildren)
        {
            return allUserRootChildren
                .Where(i => string.Equals(i.Path, item.Path, StringComparison.OrdinalIgnoreCase) || i.PhysicalLocations.Contains(item.Path, StringComparer.OrdinalIgnoreCase))
                .ToList();
        }

        public LibraryOptions GetLibraryOptions(BaseItem item)
        {
            if (!(item is CollectionFolder collectionFolder))
            {
                collectionFolder = GetCollectionFolders(item)
                   .OfType<CollectionFolder>()
                   .FirstOrDefault();
            }

            return collectionFolder == null ? new LibraryOptions() : collectionFolder.GetLibraryOptions();
        }

        public string GetContentType(BaseItem item)
        {
            string configuredContentType = GetConfiguredContentType(item, false);
            if (!string.IsNullOrEmpty(configuredContentType))
            {
                return configuredContentType;
            }

            configuredContentType = GetConfiguredContentType(item, true);
            if (!string.IsNullOrEmpty(configuredContentType))
            {
                return configuredContentType;
            }

            return GetInheritedContentType(item);
        }

        public string GetInheritedContentType(BaseItem item)
        {
            var type = GetTopFolderContentType(item);

            if (!string.IsNullOrEmpty(type))
            {
                return type;
            }

            return item.GetParents()
                .Select(GetConfiguredContentType)
                .LastOrDefault(i => !string.IsNullOrEmpty(i));
        }

        public string GetConfiguredContentType(BaseItem item)
        {
            return GetConfiguredContentType(item, false);
        }

        public string GetConfiguredContentType(string path)
        {
            return GetContentTypeOverride(path, false);
        }

        public string GetConfiguredContentType(BaseItem item, bool inheritConfiguredPath)
        {
            if (item is ICollectionFolder collectionFolder)
            {
                return collectionFolder.CollectionType;
            }

            return GetContentTypeOverride(item.ContainingFolderPath, inheritConfiguredPath);
        }

        private string GetContentTypeOverride(string path, bool inherit)
        {
            var nameValuePair = _configurationManager.Configuration.ContentTypes
                                    .FirstOrDefault(i => _fileSystem.AreEqual(i.Name, path)
                                                         || (inherit && !string.IsNullOrEmpty(i.Name)
                                                                     && _fileSystem.ContainsSubPath(i.Name, path)));
            return nameValuePair?.Value;
        }

        private string GetTopFolderContentType(BaseItem item)
        {
            if (item == null)
            {
                return null;
            }

            while (!item.ParentId.Equals(Guid.Empty))
            {
                var parent = item.GetParent();
                if (parent == null || parent is AggregateFolder)
                {
                    break;
                }

                item = parent;
            }

            return GetUserRootFolder().Children
                .OfType<ICollectionFolder>()
                .Where(i => string.Equals(i.Path, item.Path, StringComparison.OrdinalIgnoreCase) || i.PhysicalLocations.Contains(item.Path))
                .Select(i => i.CollectionType)
                .FirstOrDefault(i => !string.IsNullOrEmpty(i));
        }

        public UserView GetNamedView(
            User user,
            string name,
            string viewType,
            string sortName)
        {
            return GetNamedView(user, name, Guid.Empty, viewType, sortName);
        }

        public UserView GetNamedView(
            string name,
            string viewType,
            string sortName)
        {
            var path = Path.Combine(
                _configurationManager.ApplicationPaths.InternalMetadataPath,
                "views",
                _fileSystem.GetValidFilename(viewType));

            var id = GetNewItemId(path + "_namedview_" + name, typeof(UserView));

            var item = GetItemById(id) as UserView;

            var refresh = false;

            if (item == null || !string.Equals(item.Path, path, StringComparison.OrdinalIgnoreCase))
            {
                Directory.CreateDirectory(path);

                item = new UserView
                {
                    Path = path,
                    Id = id,
                    DateCreated = DateTime.UtcNow,
                    Name = name,
                    ViewType = viewType,
                    ForcedSortName = sortName
                };

                CreateItem(item, null);

                refresh = true;
            }

            if (refresh)
            {
                item.UpdateToRepository(ItemUpdateType.MetadataImport, CancellationToken.None);
                ProviderManager.QueueRefresh(item.Id, new MetadataRefreshOptions(new DirectoryService(_fileSystem)), RefreshPriority.Normal);
            }

            return item;
        }

        public UserView GetNamedView(
            User user,
            string name,
            Guid parentId,
            string viewType,
            string sortName)
        {
            var parentIdString = parentId.Equals(Guid.Empty) ? null : parentId.ToString("N", CultureInfo.InvariantCulture);
            var idValues = "38_namedview_" + name + user.Id.ToString("N", CultureInfo.InvariantCulture) + (parentIdString ?? string.Empty) + (viewType ?? string.Empty);

            var id = GetNewItemId(idValues, typeof(UserView));

            var path = Path.Combine(_configurationManager.ApplicationPaths.InternalMetadataPath, "views", id.ToString("N", CultureInfo.InvariantCulture));

            var item = GetItemById(id) as UserView;

            var isNew = false;

            if (item == null)
            {
                Directory.CreateDirectory(path);

                item = new UserView
                {
                    Path = path,
                    Id = id,
                    DateCreated = DateTime.UtcNow,
                    Name = name,
                    ViewType = viewType,
                    ForcedSortName = sortName,
                    UserId = user.Id,
                    DisplayParentId = parentId
                };

                CreateItem(item, null);

                isNew = true;
            }

            var refresh = isNew || DateTime.UtcNow - item.DateLastRefreshed >= _viewRefreshInterval;

            if (!refresh && !item.DisplayParentId.Equals(Guid.Empty))
            {
                var displayParent = GetItemById(item.DisplayParentId);
                refresh = displayParent != null && displayParent.DateLastSaved > item.DateLastRefreshed;
            }

            if (refresh)
            {
                ProviderManager.QueueRefresh(
                    item.Id,
                    new MetadataRefreshOptions(new DirectoryService(_fileSystem))
                    {
                        // Need to force save to increment DateLastSaved
                        ForceSave = true
                    },
                    RefreshPriority.Normal);
            }

            return item;
        }

        public UserView GetShadowView(
            BaseItem parent,
            string viewType,
            string sortName)
        {
            if (parent == null)
            {
                throw new ArgumentNullException(nameof(parent));
            }

            var name = parent.Name;
            var parentId = parent.Id;

            var idValues = "38_namedview_" + name + parentId + (viewType ?? string.Empty);

            var id = GetNewItemId(idValues, typeof(UserView));

            var path = parent.Path;

            var item = GetItemById(id) as UserView;

            var isNew = false;

            if (item == null)
            {
                Directory.CreateDirectory(path);

                item = new UserView
                {
                    Path = path,
                    Id = id,
                    DateCreated = DateTime.UtcNow,
                    Name = name,
                    ViewType = viewType,
                    ForcedSortName = sortName
                };

                item.DisplayParentId = parentId;

                CreateItem(item, null);

                isNew = true;
            }

            var refresh = isNew || DateTime.UtcNow - item.DateLastRefreshed >= _viewRefreshInterval;

            if (!refresh && !item.DisplayParentId.Equals(Guid.Empty))
            {
                var displayParent = GetItemById(item.DisplayParentId);
                refresh = displayParent != null && displayParent.DateLastSaved > item.DateLastRefreshed;
            }

            if (refresh)
            {
                ProviderManager.QueueRefresh(
                    item.Id,
                    new MetadataRefreshOptions(new DirectoryService(_fileSystem))
                    {
                        // Need to force save to increment DateLastSaved
                        ForceSave = true
                    },
                    RefreshPriority.Normal);
            }

            return item;
        }

        public UserView GetNamedView(
            string name,
            Guid parentId,
            string viewType,
            string sortName,
            string uniqueId)
        {
            if (string.IsNullOrEmpty(name))
            {
                throw new ArgumentNullException(nameof(name));
            }

            var parentIdString = parentId.Equals(Guid.Empty) ? null : parentId.ToString("N", CultureInfo.InvariantCulture);
            var idValues = "37_namedview_" + name + (parentIdString ?? string.Empty) + (viewType ?? string.Empty);
            if (!string.IsNullOrEmpty(uniqueId))
            {
                idValues += uniqueId;
            }

            var id = GetNewItemId(idValues, typeof(UserView));

            var path = Path.Combine(_configurationManager.ApplicationPaths.InternalMetadataPath, "views", id.ToString("N", CultureInfo.InvariantCulture));

            var item = GetItemById(id) as UserView;

            var isNew = false;

            if (item == null)
            {
                Directory.CreateDirectory(path);

                item = new UserView
                {
                    Path = path,
                    Id = id,
                    DateCreated = DateTime.UtcNow,
                    Name = name,
                    ViewType = viewType,
                    ForcedSortName = sortName
                };

                item.DisplayParentId = parentId;

                CreateItem(item, null);

                isNew = true;
            }

            if (!string.Equals(viewType, item.ViewType, StringComparison.OrdinalIgnoreCase))
            {
                item.ViewType = viewType;
                item.UpdateToRepository(ItemUpdateType.MetadataEdit, CancellationToken.None);
            }

            var refresh = isNew || DateTime.UtcNow - item.DateLastRefreshed >= _viewRefreshInterval;

            if (!refresh && !item.DisplayParentId.Equals(Guid.Empty))
            {
                var displayParent = GetItemById(item.DisplayParentId);
                refresh = displayParent != null && displayParent.DateLastSaved > item.DateLastRefreshed;
            }

            if (refresh)
            {
                ProviderManager.QueueRefresh(
                    item.Id,
                    new MetadataRefreshOptions(new DirectoryService(_fileSystem))
                    {
                        // Need to force save to increment DateLastSaved
                        ForceSave = true
                    },
                    RefreshPriority.Normal);
            }

            return item;
        }

        public void AddExternalSubtitleStreams(
            List<MediaStream> streams,
            string videoPath,
            string[] files)
        {
            new SubtitleResolver(BaseItem.LocalizationManager).AddExternalSubtitleStreams(streams, videoPath, streams.Count, files);
        }

        /// <inheritdoc />
        public bool IsVideoFile(string path)
        {
            var resolver = new VideoResolver(GetNamingOptions());
            return resolver.IsVideoFile(path);
        }

        /// <inheritdoc />
        public bool IsAudioFile(string path)
            => AudioFileParser.IsAudioFile(path, GetNamingOptions());

        /// <inheritdoc />
        public int? GetSeasonNumberFromPath(string path)
            => SeasonPathParser.Parse(path, true, true).SeasonNumber;

        /// <inheritdoc />
        public bool FillMissingEpisodeNumbersFromPath(Episode episode, bool forceRefresh)
        {
            var series = episode.Series;
            bool? isAbsoluteNaming = series == null ? false : string.Equals(series.DisplayOrder, "absolute", StringComparison.OrdinalIgnoreCase);
            if (!isAbsoluteNaming.Value)
            {
                // In other words, no filter applied
                isAbsoluteNaming = null;
            }

            var resolver = new EpisodeResolver(GetNamingOptions());

            var isFolder = episode.VideoType == VideoType.BluRay || episode.VideoType == VideoType.Dvd;

            var episodeInfo = episode.IsFileProtocol
                ? resolver.Resolve(episode.Path, isFolder, null, null, isAbsoluteNaming) ?? new Naming.TV.EpisodeInfo()
                : new Naming.TV.EpisodeInfo();

            try
            {
                var libraryOptions = GetLibraryOptions(episode);
                if (libraryOptions.EnableEmbeddedEpisodeInfos && string.Equals(episodeInfo.Container, "mp4", StringComparison.OrdinalIgnoreCase))
                {
                    // Read from metadata
                    var mediaInfo = _mediaEncoder.GetMediaInfo(
                        new MediaInfoRequest
                        {
                            MediaSource = episode.GetMediaSources(false)[0],
                            MediaType = DlnaProfileType.Video
                        },
                        CancellationToken.None).GetAwaiter().GetResult();
                    if (mediaInfo.ParentIndexNumber > 0)
                    {
                        episodeInfo.SeasonNumber = mediaInfo.ParentIndexNumber;
                    }

                    if (mediaInfo.IndexNumber > 0)
                    {
                        episodeInfo.EpisodeNumber = mediaInfo.IndexNumber;
                    }

                    if (!string.IsNullOrEmpty(mediaInfo.ShowName))
                    {
                        episodeInfo.SeriesName = mediaInfo.ShowName;
                    }
                }
            }
            catch (Exception ex)
            {
                _logger.LogError(ex, "Error reading the episode informations with ffprobe. Episode: {EpisodeInfo}", episodeInfo.Path);
            }

            var changed = false;

            if (episodeInfo.IsByDate)
            {
                if (episode.IndexNumber.HasValue)
                {
                    episode.IndexNumber = null;
                    changed = true;
                }

                if (episode.IndexNumberEnd.HasValue)
                {
                    episode.IndexNumberEnd = null;
                    changed = true;
                }

                if (!episode.PremiereDate.HasValue)
                {
                    if (episodeInfo.Year.HasValue && episodeInfo.Month.HasValue && episodeInfo.Day.HasValue)
                    {
                        episode.PremiereDate = new DateTime(episodeInfo.Year.Value, episodeInfo.Month.Value, episodeInfo.Day.Value).ToUniversalTime();
                    }

                    if (episode.PremiereDate.HasValue)
                    {
                        changed = true;
                    }
                }

                if (!episode.ProductionYear.HasValue)
                {
                    episode.ProductionYear = episodeInfo.Year;

                    if (episode.ProductionYear.HasValue)
                    {
                        changed = true;
                    }
                }
            }
            else
            {
                if (!episode.IndexNumber.HasValue || forceRefresh)
                {
                    if (episode.IndexNumber != episodeInfo.EpisodeNumber)
                    {
                        changed = true;
                    }

                    episode.IndexNumber = episodeInfo.EpisodeNumber;
                }

                if (!episode.IndexNumberEnd.HasValue || forceRefresh)
                {
                    if (episode.IndexNumberEnd != episodeInfo.EndingEpsiodeNumber)
                    {
                        changed = true;
                    }

                    episode.IndexNumberEnd = episodeInfo.EndingEpsiodeNumber;
                }

                if (!episode.ParentIndexNumber.HasValue || forceRefresh)
                {
                    if (episode.ParentIndexNumber != episodeInfo.SeasonNumber)
                    {
                        changed = true;
                    }

                    episode.ParentIndexNumber = episodeInfo.SeasonNumber;
                }
            }

            if (!episode.ParentIndexNumber.HasValue)
            {
                var season = episode.Season;

                if (season != null)
                {
                    episode.ParentIndexNumber = season.IndexNumber;
                }
                else
                {
                    /*
                    Anime series don't generally have a season in their file name, however,
                    tvdb needs a season to correctly get the metadata.
                    Hence, a null season needs to be filled with something. */
                    // FIXME perhaps this would be better for tvdb parser to ask for season 1 if no season is specified
                    episode.ParentIndexNumber = 1;
                }

                if (episode.ParentIndexNumber.HasValue)
                {
                    changed = true;
                }
            }

            return changed;
        }

        public NamingOptions GetNamingOptions()
        {
            if (_namingOptions == null)
            {
                _namingOptions = new NamingOptions();
                _videoFileExtensions = _namingOptions.VideoFileExtensions;
            }

            return _namingOptions;
        }

        public ItemLookupInfo ParseName(string name)
        {
            var resolver = new VideoResolver(GetNamingOptions());

            var result = resolver.CleanDateTime(name);

            return new ItemLookupInfo
            {
                Name = resolver.TryCleanString(result.Name, out var newName) ? newName.ToString() : result.Name,
                Year = result.Year
            };
        }

        public IEnumerable<Video> FindTrailers(BaseItem owner, List<FileSystemMetadata> fileSystemChildren, IDirectoryService directoryService)
        {
            var namingOptions = GetNamingOptions();

            var files = owner.IsInMixedFolder ? new List<FileSystemMetadata>() : fileSystemChildren.Where(i => i.IsDirectory)
                .Where(i => string.Equals(i.Name, BaseItem.TrailerFolderName, StringComparison.OrdinalIgnoreCase))
                .SelectMany(i => _fileSystem.GetFiles(i.FullName, _videoFileExtensions, false, false))
                .ToList();

            var videoListResolver = new VideoListResolver(namingOptions);

            var videos = videoListResolver.Resolve(fileSystemChildren);

            var currentVideo = videos.FirstOrDefault(i => string.Equals(owner.Path, i.Files[0].Path, StringComparison.OrdinalIgnoreCase));

            if (currentVideo != null)
            {
                files.AddRange(currentVideo.Extras.Where(i => i.ExtraType == ExtraType.Trailer).Select(i => _fileSystem.GetFileInfo(i.Path)));
            }

            var resolvers = new IItemResolver[]
            {
                new GenericVideoResolver<Trailer>(this)
            };

            return ResolvePaths(files, directoryService, null, new LibraryOptions(), null, resolvers)
                .OfType<Trailer>()
                .Select(video =>
                {
                    // Try to retrieve it from the db. If we don't find it, use the resolved version
                    if (GetItemById(video.Id) is Trailer dbItem)
                    {
                        video = dbItem;
                    }

                    video.ParentId = Guid.Empty;
                    video.OwnerId = owner.Id;
                    video.ExtraType = ExtraType.Trailer;
                    video.TrailerTypes = new[] { TrailerType.LocalTrailer };

                    return video;

                    // Sort them so that the list can be easily compared for changes
                }).OrderBy(i => i.Path);
        }

        public IEnumerable<Video> FindExtras(BaseItem owner, List<FileSystemMetadata> fileSystemChildren, IDirectoryService directoryService)
        {
            var namingOptions = GetNamingOptions();

            var files = owner.IsInMixedFolder ? new List<FileSystemMetadata>() : fileSystemChildren.Where(i => i.IsDirectory)
                .Where(i => BaseItem.AllExtrasTypesFolderNames.Contains(i.Name ?? string.Empty, StringComparer.OrdinalIgnoreCase))
                .SelectMany(i => _fileSystem.GetFiles(i.FullName, _videoFileExtensions, false, false))
                .ToList();

            var videoListResolver = new VideoListResolver(namingOptions);

            var videos = videoListResolver.Resolve(fileSystemChildren);

            var currentVideo = videos.FirstOrDefault(i => string.Equals(owner.Path, i.Files.First().Path, StringComparison.OrdinalIgnoreCase));

            if (currentVideo != null)
            {
                files.AddRange(currentVideo.Extras.Where(i => i.ExtraType != ExtraType.Trailer).Select(i => _fileSystem.GetFileInfo(i.Path)));
            }

            return ResolvePaths(files, directoryService, null, new LibraryOptions(), null)
                .OfType<Video>()
                .Select(video =>
                {
                    // Try to retrieve it from the db. If we don't find it, use the resolved version
                    var dbItem = GetItemById(video.Id) as Video;

                    if (dbItem != null)
                    {
                        video = dbItem;
                    }

                    video.ParentId = Guid.Empty;
                    video.OwnerId = owner.Id;

                    SetExtraTypeFromFilename(video);

                    return video;

                    // Sort them so that the list can be easily compared for changes
                }).OrderBy(i => i.Path);
        }

        public string GetPathAfterNetworkSubstitution(string path, BaseItem ownerItem)
        {
            if (ownerItem != null)
            {
                var libraryOptions = GetLibraryOptions(ownerItem);
                if (libraryOptions != null)
                {
                    foreach (var pathInfo in libraryOptions.PathInfos)
                    {
                        if (string.IsNullOrWhiteSpace(pathInfo.Path) || string.IsNullOrWhiteSpace(pathInfo.NetworkPath))
                        {
                            continue;
                        }

                        var substitutionResult = SubstitutePathInternal(path, pathInfo.Path, pathInfo.NetworkPath);
                        if (substitutionResult.Item2)
                        {
                            return substitutionResult.Item1;
                        }
                    }
                }
            }

            var metadataPath = _configurationManager.Configuration.MetadataPath;
            var metadataNetworkPath = _configurationManager.Configuration.MetadataNetworkPath;

            if (!string.IsNullOrWhiteSpace(metadataPath) && !string.IsNullOrWhiteSpace(metadataNetworkPath))
            {
                var metadataSubstitutionResult = SubstitutePathInternal(path, metadataPath, metadataNetworkPath);
                if (metadataSubstitutionResult.Item2)
                {
                    return metadataSubstitutionResult.Item1;
                }
            }

            foreach (var map in _configurationManager.Configuration.PathSubstitutions)
            {
                if (!string.IsNullOrWhiteSpace(map.From))
                {
                    var substitutionResult = SubstitutePathInternal(path, map.From, map.To);
                    if (substitutionResult.Item2)
                    {
                        return substitutionResult.Item1;
                    }
                }
            }

            return path;
        }

        public string SubstitutePath(string path, string from, string to)
        {
            return SubstitutePathInternal(path, from, to).Item1;
        }

        private Tuple<string, bool> SubstitutePathInternal(string path, string from, string to)
        {
            if (string.IsNullOrWhiteSpace(path))
            {
                throw new ArgumentNullException(nameof(path));
            }

            if (string.IsNullOrWhiteSpace(from))
            {
                throw new ArgumentNullException(nameof(from));
            }

            if (string.IsNullOrWhiteSpace(to))
            {
                throw new ArgumentNullException(nameof(to));
            }

            from = from.Trim();
            to = to.Trim();

            var newPath = path.Replace(from, to, StringComparison.OrdinalIgnoreCase);
            var changed = false;

            if (!string.Equals(newPath, path, StringComparison.Ordinal))
            {
                if (to.IndexOf('/', StringComparison.Ordinal) != -1)
                {
                    newPath = newPath.Replace('\\', '/');
                }
                else
                {
                    newPath = newPath.Replace('/', '\\');
                }

                changed = true;
            }

            return new Tuple<string, bool>(newPath, changed);
        }

        private void SetExtraTypeFromFilename(Video item)
        {
            var resolver = new ExtraResolver(GetNamingOptions());

            var result = resolver.GetExtraInfo(item.Path);

            item.ExtraType = result.ExtraType;
        }

        public List<PersonInfo> GetPeople(InternalPeopleQuery query)
        {
            return _itemRepository.GetPeople(query);
        }

        public List<PersonInfo> GetPeople(BaseItem item)
        {
            if (item.SupportsPeople)
            {
                var people = GetPeople(new InternalPeopleQuery
                {
                    ItemId = item.Id
                });

                if (people.Count > 0)
                {
                    return people;
                }
            }

            return new List<PersonInfo>();
        }

        public List<Person> GetPeopleItems(InternalPeopleQuery query)
        {
            return _itemRepository.GetPeopleNames(query).Select(i =>
            {
                try
                {
                    return GetPerson(i);
                }
                catch (Exception ex)
                {
                    _logger.LogError(ex, "Error getting person");
                    return null;
                }
            }).Where(i => i != null).ToList();
        }

        public List<string> GetPeopleNames(InternalPeopleQuery query)
        {
            return _itemRepository.GetPeopleNames(query);
        }

        public void UpdatePeople(BaseItem item, List<PersonInfo> people)
        {
            if (!item.SupportsPeople)
            {
                return;
            }

            _itemRepository.UpdatePeople(item.Id, people);
        }

        public async Task<ItemImageInfo> ConvertImageToLocal(BaseItem item, ItemImageInfo image, int imageIndex)
        {
            foreach (var url in image.Path.Split('|'))
            {
                try
                {
                    _logger.LogDebug("ConvertImageToLocal item {0} - image url: {1}", item.Id, url);

                    await ProviderManager.SaveImage(item, url, image.Type, imageIndex, CancellationToken.None).ConfigureAwait(false);

                    item.UpdateToRepository(ItemUpdateType.ImageUpdate, CancellationToken.None);

                    return item.GetImageInfo(image.Type, imageIndex);
                }
                catch (HttpException ex)
                {
                    if (ex.StatusCode.HasValue
                        && (ex.StatusCode.Value == HttpStatusCode.NotFound || ex.StatusCode.Value == HttpStatusCode.Forbidden))
                    {
                        continue;
                    }

                    throw;
                }
            }

            // Remove this image to prevent it from retrying over and over
            item.RemoveImage(image);
            item.UpdateToRepository(ItemUpdateType.ImageUpdate, CancellationToken.None);

            throw new InvalidOperationException();
        }

        public async Task AddVirtualFolder(string name, string collectionType, LibraryOptions options, bool refreshLibrary)
        {
            if (string.IsNullOrWhiteSpace(name))
            {
                throw new ArgumentNullException(nameof(name));
            }

            name = _fileSystem.GetValidFilename(name);

            var rootFolderPath = _configurationManager.ApplicationPaths.DefaultUserViewsPath;

            var virtualFolderPath = Path.Combine(rootFolderPath, name);
            while (Directory.Exists(virtualFolderPath))
            {
                name += "1";
                virtualFolderPath = Path.Combine(rootFolderPath, name);
            }

            var mediaPathInfos = options.PathInfos;
            if (mediaPathInfos != null)
            {
                var invalidpath = mediaPathInfos.FirstOrDefault(i => !Directory.Exists(i.Path));
                if (invalidpath != null)
                {
                    throw new ArgumentException("The specified path does not exist: " + invalidpath.Path + ".");
                }
            }

            LibraryMonitor.Stop();

            try
            {
                Directory.CreateDirectory(virtualFolderPath);

                if (!string.IsNullOrEmpty(collectionType))
                {
                    var path = Path.Combine(virtualFolderPath, collectionType + ".collection");

                    File.WriteAllBytes(path, Array.Empty<byte>());
                }

                CollectionFolder.SaveLibraryOptions(virtualFolderPath, options);

                if (mediaPathInfos != null)
                {
                    foreach (var path in mediaPathInfos)
                    {
                        AddMediaPathInternal(name, path, false);
                    }
                }
            }
            finally
            {
                if (refreshLibrary)
                {
                    await ValidateTopLibraryFolders(CancellationToken.None).ConfigureAwait(false);

                    StartScanInBackground();
                }
                else
                {
                    // Need to add a delay here or directory watchers may still pick up the changes
                    await Task.Delay(1000).ConfigureAwait(false);
                    LibraryMonitor.Start();
                }
            }
        }

        private void StartScanInBackground()
        {
            Task.Run(() =>
            {
                // No need to start if scanning the library because it will handle it
                ValidateMediaLibrary(new SimpleProgress<double>(), CancellationToken.None);
            });
        }

        public void AddMediaPath(string virtualFolderName, MediaPathInfo pathInfo)
        {
            AddMediaPathInternal(virtualFolderName, pathInfo, true);
        }

        private void AddMediaPathInternal(string virtualFolderName, MediaPathInfo pathInfo, bool saveLibraryOptions)
        {
            if (pathInfo == null)
            {
                throw new ArgumentNullException(nameof(pathInfo));
            }

            var path = pathInfo.Path;

            if (string.IsNullOrWhiteSpace(path))
            {
                throw new ArgumentException(nameof(path));
            }

            if (!Directory.Exists(path))
            {
                throw new FileNotFoundException("The path does not exist.");
            }

            var rootFolderPath = _configurationManager.ApplicationPaths.DefaultUserViewsPath;
            var virtualFolderPath = Path.Combine(rootFolderPath, virtualFolderName);

            var shortcutFilename = Path.GetFileNameWithoutExtension(path);

            var lnk = Path.Combine(virtualFolderPath, shortcutFilename + ShortcutFileExtension);

            while (File.Exists(lnk))
            {
                shortcutFilename += "1";
                lnk = Path.Combine(virtualFolderPath, shortcutFilename + ShortcutFileExtension);
            }

            _fileSystem.CreateShortcut(lnk, _appHost.ReverseVirtualPath(path));

            RemoveContentTypeOverrides(path);

            if (saveLibraryOptions)
            {
                var libraryOptions = CollectionFolder.GetLibraryOptions(virtualFolderPath);

                var list = libraryOptions.PathInfos.ToList();
                list.Add(pathInfo);
                libraryOptions.PathInfos = list.ToArray();

                SyncLibraryOptionsToLocations(virtualFolderPath, libraryOptions);

                CollectionFolder.SaveLibraryOptions(virtualFolderPath, libraryOptions);
            }
        }

        public void UpdateMediaPath(string virtualFolderName, MediaPathInfo pathInfo)
        {
            if (pathInfo == null)
            {
                throw new ArgumentNullException(nameof(pathInfo));
            }

            var rootFolderPath = _configurationManager.ApplicationPaths.DefaultUserViewsPath;
            var virtualFolderPath = Path.Combine(rootFolderPath, virtualFolderName);

            var libraryOptions = CollectionFolder.GetLibraryOptions(virtualFolderPath);

            SyncLibraryOptionsToLocations(virtualFolderPath, libraryOptions);

            var list = libraryOptions.PathInfos.ToList();
            foreach (var originalPathInfo in list)
            {
                if (string.Equals(pathInfo.Path, originalPathInfo.Path, StringComparison.Ordinal))
                {
                    originalPathInfo.NetworkPath = pathInfo.NetworkPath;
                    break;
                }
            }

            libraryOptions.PathInfos = list.ToArray();

            CollectionFolder.SaveLibraryOptions(virtualFolderPath, libraryOptions);
        }

        private void SyncLibraryOptionsToLocations(string virtualFolderPath, LibraryOptions options)
        {
            var topLibraryFolders = GetUserRootFolder().Children.ToList();
            var info = GetVirtualFolderInfo(virtualFolderPath, topLibraryFolders, null);

            if (info.Locations.Length > 0 && info.Locations.Length != options.PathInfos.Length)
            {
                var list = options.PathInfos.ToList();

                foreach (var location in info.Locations)
                {
                    if (!list.Any(i => string.Equals(i.Path, location, StringComparison.Ordinal)))
                    {
                        list.Add(new MediaPathInfo
                        {
                            Path = location
                        });
                    }
                }

                options.PathInfos = list.ToArray();
            }
        }

        public async Task RemoveVirtualFolder(string name, bool refreshLibrary)
        {
            if (string.IsNullOrWhiteSpace(name))
            {
                throw new ArgumentNullException(nameof(name));
            }

            var rootFolderPath = _configurationManager.ApplicationPaths.DefaultUserViewsPath;

            var path = Path.Combine(rootFolderPath, name);

            if (!Directory.Exists(path))
            {
                throw new FileNotFoundException("The media folder does not exist");
            }

            LibraryMonitor.Stop();

            try
            {
                Directory.Delete(path, true);
            }
            finally
            {
                CollectionFolder.OnCollectionFolderChange();

                if (refreshLibrary)
                {
                    await ValidateTopLibraryFolders(CancellationToken.None).ConfigureAwait(false);

                    StartScanInBackground();
                }
                else
                {
                    // Need to add a delay here or directory watchers may still pick up the changes
                    await Task.Delay(1000).ConfigureAwait(false);
                    LibraryMonitor.Start();
                }
            }
        }

        private void RemoveContentTypeOverrides(string path)
        {
            if (string.IsNullOrWhiteSpace(path))
            {
                throw new ArgumentNullException(nameof(path));
            }

            var removeList = new List<NameValuePair>();

            foreach (var contentType in _configurationManager.Configuration.ContentTypes)
            {
                if (string.IsNullOrWhiteSpace(contentType.Name))
                {
                    removeList.Add(contentType);
                }
                else if (_fileSystem.AreEqual(path, contentType.Name)
                    || _fileSystem.ContainsSubPath(path, contentType.Name))
                {
                    removeList.Add(contentType);
                }
            }

            if (removeList.Count > 0)
            {
                _configurationManager.Configuration.ContentTypes = _configurationManager.Configuration.ContentTypes
                    .Except(removeList)
                    .ToArray();

                _configurationManager.SaveConfiguration();
            }
        }

        public void RemoveMediaPath(string virtualFolderName, string mediaPath)
        {
            if (string.IsNullOrEmpty(mediaPath))
            {
                throw new ArgumentNullException(nameof(mediaPath));
            }

            var rootFolderPath = _configurationManager.ApplicationPaths.DefaultUserViewsPath;
            var virtualFolderPath = Path.Combine(rootFolderPath, virtualFolderName);

            if (!Directory.Exists(virtualFolderPath))
            {
                throw new FileNotFoundException(
                    string.Format(CultureInfo.InvariantCulture, "The media collection {0} does not exist", virtualFolderName));
            }

            var shortcut = _fileSystem.GetFilePaths(virtualFolderPath, true)
                .Where(i => string.Equals(ShortcutFileExtension, Path.GetExtension(i), StringComparison.OrdinalIgnoreCase))
                .FirstOrDefault(f => _appHost.ExpandVirtualPath(_fileSystem.ResolveShortcut(f)).Equals(mediaPath, StringComparison.OrdinalIgnoreCase));

            if (!string.IsNullOrEmpty(shortcut))
            {
                _fileSystem.DeleteFile(shortcut);
            }

            var libraryOptions = CollectionFolder.GetLibraryOptions(virtualFolderPath);

            libraryOptions.PathInfos = libraryOptions
                .PathInfos
                .Where(i => !string.Equals(i.Path, mediaPath, StringComparison.Ordinal))
                .ToArray();

            CollectionFolder.SaveLibraryOptions(virtualFolderPath, libraryOptions);
        }
    }
}<|MERGE_RESOLUTION|>--- conflicted
+++ resolved
@@ -517,11 +517,7 @@
             {
                 // Try to normalize paths located underneath program-data in an attempt to make them more portable
                 key = key.Substring(_configurationManager.ApplicationPaths.ProgramDataPath.Length)
-<<<<<<< HEAD
                     .TrimStart('/', '\\')
-=======
-                    .TrimStart(new[] { '/', '\\' })
->>>>>>> f5a3cc65
                     .Replace('/', '\\');
             }
 
