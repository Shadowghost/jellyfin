--- conflicted
+++ resolved
@@ -920,77 +920,6 @@
             }
         }
 
-<<<<<<< HEAD
-=======
-        private QueryResult<BaseItemDto> GetSimilarItemsResult(
-            BaseItem item,
-            string? excludeArtistIds,
-            Guid? userId,
-            int? limit,
-            ItemFields[] fields,
-            string[] includeItemTypes,
-            bool isMovie)
-        {
-            var user = userId.HasValue && !userId.Equals(Guid.Empty)
-                ? _userManager.GetUserById(userId.Value)
-                : null;
-            var dtoOptions = new DtoOptions { Fields = fields }
-                .AddClientFields(Request);
-
-            var query = new InternalItemsQuery(user)
-            {
-                Limit = limit,
-                IncludeItemTypes = includeItemTypes,
-                IsMovie = isMovie,
-                SimilarTo = item,
-                DtoOptions = dtoOptions,
-                EnableTotalRecordCount = !isMovie,
-                EnableGroupByMetadataKey = isMovie
-            };
-
-            // ExcludeArtistIds
-            if (!string.IsNullOrEmpty(excludeArtistIds))
-            {
-                query.ExcludeArtistIds = RequestHelpers.GetGuids(excludeArtistIds);
-            }
-
-            List<BaseItem> itemsResult;
-
-            if (isMovie)
-            {
-                var itemTypes = new List<string> { nameof(MediaBrowser.Controller.Entities.Movies.Movie) };
-                if (_serverConfigurationManager.Configuration.EnableExternalContentInSuggestions)
-                {
-                    itemTypes.Add(nameof(Trailer));
-                    itemTypes.Add(nameof(LiveTvProgram));
-                }
-
-                query.IncludeItemTypes = itemTypes.ToArray();
-                itemsResult = _libraryManager.GetArtists(query).Items.Select(i => i.Item1).ToList();
-            }
-            else if (item is MusicArtist)
-            {
-                query.IncludeItemTypes = Array.Empty<string>();
-
-                itemsResult = _libraryManager.GetArtists(query).Items.Select(i => i.Item1).ToList();
-            }
-            else
-            {
-                itemsResult = _libraryManager.GetItemList(query);
-            }
-
-            var returnList = _dtoService.GetBaseItemDtos(itemsResult, dtoOptions, user);
-
-            var result = new QueryResult<BaseItemDto>
-            {
-                Items = returnList,
-                TotalRecordCount = itemsResult.Count
-            };
-
-            return result;
-        }
-
->>>>>>> 0c45faf1
         private static string[] GetRepresentativeItemTypes(string? contentType)
         {
             return contentType switch
