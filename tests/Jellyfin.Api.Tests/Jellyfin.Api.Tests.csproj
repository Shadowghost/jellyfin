<Project Sdk="Microsoft.NET.Sdk">

  <!-- ProjectGuid is only included as a requirement for SonarQube analysis -->
  <PropertyGroup>
    <ProjectGuid>{A2FD0A10-8F62-4F9D-B171-FFDF9F0AFA9D}</ProjectGuid>
  </PropertyGroup>

  <PropertyGroup>
    <TargetFramework>netcoreapp3.1</TargetFramework>
    <IsPackable>false</IsPackable>
    <TreatWarningsAsErrors>true</TreatWarningsAsErrors>
    <Nullable>enable</Nullable>
  </PropertyGroup>

  <ItemGroup>
    <PackageReference Include="AutoFixture" Version="4.11.0" />
    <PackageReference Include="AutoFixture.AutoMoq" Version="4.11.0" />
    <PackageReference Include="AutoFixture.Xunit2" Version="4.11.0" />
<<<<<<< HEAD
    <PackageReference Include="Microsoft.Extensions.Options" Version="3.1.5" />
    <PackageReference Include="Microsoft.NET.Test.Sdk" Version="16.5.0" />
=======
    <PackageReference Include="Microsoft.Extensions.Options" Version="3.1.4" />
    <PackageReference Include="Microsoft.NET.Test.Sdk" Version="16.6.1" />
>>>>>>> 55610f83
    <PackageReference Include="xunit" Version="2.4.1" />
    <PackageReference Include="xunit.runner.visualstudio" Version="2.4.1" />
    <PackageReference Include="coverlet.collector" Version="1.2.1" />
    <PackageReference Include="Moq" Version="4.14.1" />
  </ItemGroup>

  <ItemGroup>
    <ProjectReference Include="../../MediaBrowser.Api/MediaBrowser.Api.csproj" />
    <ProjectReference Include="../../Jellyfin.Api/Jellyfin.Api.csproj" />
  </ItemGroup>

</Project><|MERGE_RESOLUTION|>--- conflicted
+++ resolved
@@ -16,13 +16,8 @@
     <PackageReference Include="AutoFixture" Version="4.11.0" />
     <PackageReference Include="AutoFixture.AutoMoq" Version="4.11.0" />
     <PackageReference Include="AutoFixture.Xunit2" Version="4.11.0" />
-<<<<<<< HEAD
     <PackageReference Include="Microsoft.Extensions.Options" Version="3.1.5" />
-    <PackageReference Include="Microsoft.NET.Test.Sdk" Version="16.5.0" />
-=======
-    <PackageReference Include="Microsoft.Extensions.Options" Version="3.1.4" />
     <PackageReference Include="Microsoft.NET.Test.Sdk" Version="16.6.1" />
->>>>>>> 55610f83
     <PackageReference Include="xunit" Version="2.4.1" />
     <PackageReference Include="xunit.runner.visualstudio" Version="2.4.1" />
     <PackageReference Include="coverlet.collector" Version="1.2.1" />
